import copy
import inspect
import os
import warnings
from collections import Counter
from typing import TYPE_CHECKING, Any, Callable, Dict, List, Optional, Tuple, Union

import torch
import torch.distributed as dist
import torch.nn as nn
from transformers import AutoConfig, PreTrainedModel, WhisperForConditionalGeneration
from transformers.generation.configuration_utils import GenerationConfig, GenerationMode
from transformers.generation.logits_process import (
    LogitsProcessorList,
    SuppressTokensAtBeginLogitsProcessor,
    SuppressTokensLogitsProcessor,
)
from transformers.generation.stopping_criteria import StoppingCriteriaList
from transformers.generation.utils import (
    NEED_SETUP_CACHE_CLASSES_MAPPING,
    GenerateDecoderOnlyOutput,
    GenerateEncoderDecoderOutput,
    GenerateNonBeamOutput,
    GenerateOutput,
    logger,
)
from transformers.integrations import is_deepspeed_zero3_enabled
from transformers.modeling_outputs import Seq2SeqLMOutput
from transformers.utils import ModelOutput
from transformers.generation.logits_process import (
    LogitsProcessorList,
    SuppressTokensAtBeginLogitsProcessor,
    SuppressTokensLogitsProcessor,
)

import whisper_medusa.models.medusa_utils as medusa_utils
from whisper_medusa.utils.config_and_args import MedusaConfig
from transformers.models.whisper.modeling_whisper import WhisperDecoderLayer

if TYPE_CHECKING:
    from transformers.modeling_utils import PreTrainedModel
    from transformers.generation.streamers import BaseStreamer

from transformers.models.whisper.modeling_whisper import shift_tokens_right
from whisper_medusa.utils.losses import MedusaCrossEntropyLoss, MedusaKLDivLoss


class Whisper2MedusaHeadsConditionalGeneration(WhisperForConditionalGeneration):
    def __init__(self, config, *model_args, **model_kwargs):
        super().__init__(config, *model_args, **model_kwargs)
        self.freeze_name2func = {
            "all_but_last": self._freeze_all_but_last,
            "whisper": self._freeze_all,
        }

    def medusa_forward(
        self,
        input_features: Optional[torch.FloatTensor] = None,
        attention_mask: Optional[torch.LongTensor] = None,
        decoder_input_ids: Optional[torch.LongTensor] = None,
        decoder_attention_mask: Optional[torch.LongTensor] = None,
        head_mask: Optional[torch.Tensor] = None,
        decoder_head_mask: Optional[torch.Tensor] = None,
        cross_attn_head_mask: Optional[torch.Tensor] = None,
        encoder_outputs: Optional[Tuple[Tuple[torch.FloatTensor]]] = None,
        past_key_values: Optional[Tuple[Tuple[torch.FloatTensor]]] = None,
        decoder_inputs_embeds: Optional[Tuple[torch.FloatTensor]] = None,
        decoder_position_ids: Optional[Tuple[torch.LongTensor]] = None,
        labels: Optional[torch.LongTensor] = None,
        use_cache: Optional[bool] = None,
        output_attentions: Optional[bool] = None,
        output_hidden_states: Optional[bool] = None,
        return_dict: Optional[bool] = None,
        **kwargs,
    ) -> Union[Tuple[torch.Tensor], Seq2SeqLMOutput]:
        r"""
        labels (`torch.LongTensor` of shape `(batch_size, sequence_length)`, *optional*):
            Labels for computing the language modeling loss. Indices should either be in `[0, ..., config.vocab_size]`
            or -100 (see `input_ids` docstring). Tokens with indices set to `-100` are ignored (masked), the loss is
            only computed for the tokens with labels in `[0, ..., config.vocab_size]`.

        Returns:

        Example:

        ```python
        >>> import torch
        >>> from transformers import AutoProcessor, WhisperForConditionalGeneration
        >>> from datasets import load_dataset

        >>> processor = AutoProcessor.from_pretrained("openai/whisper-tiny.en")
        >>> model = WhisperForConditionalGeneration.from_pretrained("openai/whisper-tiny.en")

        >>> ds = load_dataset("hf-internal-testing/librispeech_asr_dummy", "clean", split="validation")

        >>> inputs = processor(ds[0]["audio"]["array"], return_tensors="pt")
        >>> input_features = inputs.input_features

        >>> generated_ids = model.generate(inputs=input_features)

        >>> transcription = processor.batch_decode(generated_ids, skip_special_tokens=True)[0]
        >>> transcription
        ' Mr. Quilter is the apostle of the middle classes, and we are glad to welcome his gospel.'
        ```"""
        return_dict = (
            return_dict if return_dict is not None else self.config.use_return_dict
        )

        if labels is not None:
            if decoder_input_ids is None and decoder_inputs_embeds is None:
                decoder_input_ids = shift_tokens_right(
                    labels, self.config.pad_token_id, self.config.decoder_start_token_id
                )

        outputs = self.model(
            input_features,
            attention_mask=attention_mask,
            decoder_input_ids=decoder_input_ids,
            encoder_outputs=encoder_outputs,
            decoder_attention_mask=decoder_attention_mask,
            head_mask=head_mask,
            decoder_head_mask=decoder_head_mask,
            cross_attn_head_mask=cross_attn_head_mask,
            past_key_values=past_key_values,
            decoder_inputs_embeds=decoder_inputs_embeds,
            decoder_position_ids=decoder_position_ids,
            use_cache=use_cache,
            output_attentions=output_attentions,
            output_hidden_states=output_hidden_states,
            return_dict=return_dict,
        )

        return outputs

    def _freeze_encoder(self):
        for p in self.model.encoder.parameters():
            p.requires_grad = False

    def _freeze_decoder(self, freeze_last_layer: bool = True):
        # Freeze all layers and the last one in medusa model
        decoder_layers = list(self.model.decoder.children())

        for layer in decoder_layers:
            if type(layer) == nn.ModuleList:
                for idx, sub_layer in enumerate(layer):
                    if not freeze_last_layer and idx == len(layer) - 1:
                        break
                    for p in sub_layer.parameters():
                        p.requires_grad = False
            else:
                for p in layer.parameters():
                    p.requires_grad = False

    def _freeze_lm_head(self):
        for p in self.proj_out.parameters():
            p.requires_grad = False

    def _freeze_all_but_last(self):
        # freeze all layers but last decoder layer
        self._freeze_encoder()
        self._freeze_decoder(freeze_last_layer=False)
        self._freeze_lm_head()

    def _freeze_all(self):
        # freeze all layers
        self._freeze_decoder()
        self._freeze_encoder()
        self._freeze_lm_head()

    def freeze_model_parts(self, parts_to_freeze):
        if parts_to_freeze is None:
            return
        if parts_to_freeze not in self.freeze_name2func:
            raise ValueError(
                f"parts_to_freeze {parts_to_freeze} is not supported, "
                f"select from {list(self.freeze_name2func.keys())}"
            )

        self.freeze_name2func[parts_to_freeze]()


class MedusaResBlock(nn.Module):
    """
    A Medusa Residual Block module.

    This module performs a linear transformation followed by a SiLU activation,
    and then adds the result to the original input, creating a residual connection.

    Args:
        input_size (int): The size of the hidden layers in the block.
        hidden_size (int): The size of the hidden layers in the block.
    """

    def __init__(self, input_size, hidden_size):
        super().__init__()
        self.linear = nn.Linear(input_size, hidden_size)
        # Initialize as an identity mapping
        torch.nn.init.zeros_(self.linear.weight)
        # Use SiLU activation to keep consistent with the Llama model
        self.act = nn.SiLU()

    def forward(self, x):
        """
        Forward pass of the ResBlock.

        Args:
            x (torch.Tensor): Input tensor.

        Returns:
            torch.Tensor: Output after the residual connection and activation.
        """
        return x + self.act(self.linear(x))


class WhisperMedusaModel(PreTrainedModel):

    def __init__(self, config):
        # super(WhisperMedusaModel, self).__init__()
        super().__init__(config)

        self.whisper_model = Whisper2MedusaHeadsConditionalGeneration.from_pretrained(
            config.whisper_model_name
        )
<<<<<<< HEAD
        if self.config.medusa_heads_type == "base_head":
            self.medusa_heads = nn.ModuleList()
            for _ in range(self.config.medusa_num_heads + 1):  # create head to time "0"
                head_list = []
                for _ in range(self.config.medusa_num_layers):
                    head_list.append(
                        MedusaResBlock(
                            self.config.d_model, self.config.medusa_hidden_size
                        )
                    )
                self.medusa_heads.append(nn.Sequential(*head_list))
        elif self.config.medusa_heads_type == "medusa_block":
            self.medusa_block = WhisperDecoderLayer(self.whisper_model.config)
            self.medusa_block.load_state_dict(
                self.whisper_model.model.decoder.layers[-1].state_dict()
            )  # load the last layer of the whisper model
            self.medusa_heads = nn.ModuleList()
            for _ in range(self.config.medusa_num_heads):
                head_list = []
                for _ in range(self.config.medusa_num_layers):
                    head_list.append(
                        MedusaResBlock(
                            self.config.d_model, self.config.medusa_hidden_size
                        )
                    )
                self.medusa_heads.append(nn.Sequential(*head_list))
        else:
            raise NotImplementedError(
                "Only base_head and medusa_block is supported for medusa_heads_type"
=======
        medusa_init_func = dict(
            base_head=self._initialize_medusa_base_heads,
            medusa_block=self._initialize_medusa_block_head,
        )
        if config.medusa_heads_type not in medusa_init_func:
            raise ValueError(
                f"medusa_heads_type {config.medusa_heads_type} is not supported, "
                f"select from {list(medusa_init_func.keys())}"
>>>>>>> 4fb39419
            )
        medusa_init_func[config.medusa_heads_type]()
        self.update_generation_config(self.config)
        if self.config.output_whisper_original:
<<<<<<< HEAD
            self.set_output_whisper_original()
=======
            self._set_output_whisper_original()

    def _initialize_medusa_base_heads(self, use_base_head: bool = True):
        self.medusa_heads = nn.ModuleList()
        additional_head = 1 if use_base_head else 0
        for _ in range(self.config.medusa_num_heads + additional_head):  # create head to time "0"
            head_list = []
            for _ in range(self.config.medusa_num_layers):
                head_list.append(
                    MedusaResBlock(
                        self.config.d_model, self.config.medusa_hidden_size
                    )
                )
            self.medusa_heads.append(nn.Sequential(*head_list))

    def _initialize_medusa_block_head(self):

        self.medusa_block = WhisperDecoderLayer(self.whisper_model.config)
        self.medusa_block.load_state_dict(
            self.whisper_model.model.decoder.layers[-1].state_dict()
        )  # load the last layer of the whisper model
        self._initialize_medusa_base_heads(use_base_head=False)
>>>>>>> 4fb39419

    def update_generation_config(self, config):
        generation_config_dict = self.whisper_model.generation_config.to_dict()
        self.generation_config = medusa_utils.MedusaGenerationConfig(
            **generation_config_dict
        )
        self.generation_config.update(**config.to_dict())

    @classmethod
    def from_pretrained(
        cls,
        pretrained_model_name_or_path,
        *args,
        **kwargs,
    ):
<<<<<<< HEAD
        # Manually load config to ensure that the medusa_num_heads parameter is loaded

        config = MedusaConfig.from_dict(
            AutoConfig.from_pretrained(pretrained_model_name_or_path).to_dict()
        )
=======
        config = MedusaConfig.from_pretrained(pretrained_model_name_or_path)
>>>>>>> 4fb39419
        model = super().from_pretrained(
            pretrained_model_name_or_path,
            *args,
            **kwargs,
            config=config,
        )
        if model.can_generate() and pretrained_model_name_or_path is not None:
            try:
                model.generation_config = (
                    medusa_utils.MedusaGenerationConfig.from_pretrained(
                        pretrained_model_name_or_path
                    )
                )
            except OSError:
                logger.info(
                    "Generation config file not found, using a generation config created from the model config."
                )
                pass
        return model

    def get_medusa_choice(self):
        return self.config.medusa_choices

    def prepare_inputs_for_medusa_tree_generation(
        self,
        decoder_input_ids,
        past_key_values=None,
        use_cache=None,
        encoder_outputs=None,
        attention_mask=None,
        decoder_attention_mask=None,
        **kwargs,
    ):
        decoder_position_ids = kwargs.get("decoder_position_ids", None)

        return {
            "encoder_outputs": encoder_outputs,
            "past_key_values": past_key_values,
            "decoder_input_ids": decoder_input_ids,
            "use_cache": use_cache,
            "decoder_attention_mask": decoder_attention_mask,
            "decoder_position_ids": decoder_position_ids,
        }

    def _update_model_kwargs_for_medusa_generation(
        self,
        outputs: ModelOutput,
        accepted_len: int,
        model_kwargs: Dict[str, Any],
        is_encoder_decoder: bool = False,
        standardize_cache_format: bool = False,
    ) -> Dict[str, Any]:
        # update past_key_values
        model_kwargs[
            "past_key_values"
        ] = self.whisper_model._extract_past_from_model_output(
            outputs, standardize_cache_format=standardize_cache_format
        )
        if getattr(outputs, "state", None) is not None:
            model_kwargs["state"] = outputs.state

        # update token_type_ids with last value
        if "token_type_ids" in model_kwargs:
            token_type_ids = model_kwargs["token_type_ids"]
            model_kwargs["token_type_ids"] = torch.cat(
                [token_type_ids, token_type_ids[:, -1].unsqueeze(-1)], dim=-1
            )

        if not is_encoder_decoder:
            # update attention mask
            if "attention_mask" in model_kwargs:
                attention_mask = model_kwargs["attention_mask"]
                model_kwargs["attention_mask"] = torch.cat(
                    [
                        attention_mask,
                        attention_mask.new_ones((attention_mask.shape[0], 1)),
                    ],
                    dim=-1,
                )
        else:
            # update decoder attention mask
            if "decoder_attention_mask" in model_kwargs:
                decoder_attention_mask = model_kwargs["decoder_attention_mask"]
                model_kwargs["decoder_attention_mask"] = torch.cat(
                    [
                        decoder_attention_mask,
                        decoder_attention_mask.new_ones(
                            (decoder_attention_mask.shape[0], 1)
                        ),
                    ],
                    dim=-1,
                )

        if (
            "cache_position" in model_kwargs
            and model_kwargs["cache_position"] is not None
        ):
            model_kwargs["cache_position"] = (
                model_kwargs["cache_position"][-1:] + accepted_len
            )

        return model_kwargs

    def _update_medusa_outputs(
        self,
        outputs: ModelOutput,
        tree_outputs: ModelOutput,
        select_indices: torch.Tensor,
        selected_tree_indices: torch.Tensor,
        accept_length: torch.Tensor,
        prev_indices: torch.Tensor,
        use_base_logits: bool = False,
    ):
        if getattr(outputs, "decoder_attentions", None) is not None:
            prev_and_accept = torch.cat([prev_indices, select_indices], dim=0)
            orig_decoder_attentions = outputs.decoder_attentions
            tree_decoder_attentions = tree_outputs.decoder_attentions
            all_decoder_attentions = ()
            for i in range(len(orig_decoder_attentions)):
                orig_attentions = orig_decoder_attentions[i]
                tree_attentions = tree_decoder_attentions[i][
                    :, :, selected_tree_indices
                ]
                if len(tree_attentions.shape) < 4:
                    tree_attentions = tree_attentions.unsqueeze(2)
                tree_attentions = tree_attentions[:, :, :, prev_and_accept]
                all_decoder_attentions += ((orig_attentions, tree_attentions),)
            tree_outputs.decoder_attentions = all_decoder_attentions
        if getattr(outputs, "encoder_attentions", None) is not None:
            tree_outputs.encoder_attentions = outputs.encoder_attentions
        if getattr(outputs, "cross_attentions", None) is not None:
            orig_cross_attentions = outputs.cross_attentions
            tree_cross_attentions = tree_outputs.cross_attentions
            all_cross_attentions = ()
            for i in range(len(orig_cross_attentions)):
                current_orig_cross_attentions = orig_cross_attentions[i]
                current_tree_cross_attentions = tree_cross_attentions[i][
                    :, :, selected_tree_indices
                ]
                all_cross_attentions += (
                    (current_orig_cross_attentions, current_tree_cross_attentions),
                )
            tree_outputs.cross_attentions = all_cross_attentions
        if getattr(outputs, "encoder_hidden_states", None) is not None:
            tree_outputs.encoder_hidden_states = outputs.encoder_hidden_states
        if getattr(outputs, "decoder_hidden_states", None) is not None:
            orig_decoder_hidden_states = outputs.decoder_hidden_states
            tree_decoder_hidden_states = tree_outputs.decoder_hidden_states
            all_decoder_hidden_states = ()
            for i in range(len(orig_decoder_hidden_states)):
                current_orig_decoder_hidden_states = orig_decoder_hidden_states[i]
                current_tree_decoder_hidden_states = tree_decoder_hidden_states[i][
                    :, selected_tree_indices
                ]
                all_decoder_hidden_states += (
                    torch.cat(
                        [
                            current_orig_decoder_hidden_states,
                            current_tree_decoder_hidden_states,
                        ],
                        dim=1,
                    ),
                )
            tree_outputs.decoder_hidden_states = all_decoder_hidden_states
        if getattr(outputs, "past_key_values", None) is not None:
            # past_key_values contains decoder num_layers tuples, each with a tuple contains 4 tensors.
            # The first and second are the attention key and value with shape (batch_size, num_heads, sequence_length, embed_size_per_head)
            # The third and fourth are the cross attention (batch_size, num_heads, encoder_sequence_length, embed_size_per_head)
            all_past_key_values_tuple = ()
            for i in range(len(outputs.past_key_values)):  # loop over decoder layers
                layer_tree_past_key_values = tree_outputs.past_key_values[i]
                layer_orig_past_key_values = outputs.past_key_values[i]
                layer_past_key_values_tuple = ()
                for j in range(2):  # loop over attention key and value
                    tree_past = layer_tree_past_key_values[j][:, :, select_indices, :]
                    if use_base_logits:
                        tree_past = tree_past[:, :, : accept_length + 1, :]
                    else:
                        tree_past = tree_past[:, :, :accept_length, :]
                    orig_past = layer_orig_past_key_values[j]
                    layer_past_key_values_tuple += (
                        torch.cat([orig_past, tree_past], dim=2),
                    )
                layer_past_key_values_tuple += (
                    layer_orig_past_key_values[2],
                    layer_orig_past_key_values[3],
                )
                all_past_key_values_tuple += (layer_past_key_values_tuple,)
            tree_outputs.past_key_values = all_past_key_values_tuple

    def _medusa_greedy_search(
        self,
        input_ids: torch.LongTensor,
        logits_processor: Optional[LogitsProcessorList] = None,
        stopping_criteria: Optional[StoppingCriteriaList] = None,
        max_length: Optional[int] = None,
        pad_token_id: Optional[int] = None,
        eos_token_id: Optional[Union[int, List[int]]] = None,
        output_attentions: Optional[bool] = None,
        output_hidden_states: Optional[bool] = None,
        output_scores: Optional[bool] = None,
        output_logits: Optional[bool] = None,
        return_dict_in_generate: Optional[bool] = None,
        medusa_choices: Optional[list] = None,
        temperature: float = 0.0,
        posterior_threshold: float = 0.09,
        posterior_alpha: float = 0.3,
        synced_gpus: bool = False,
        streamer: Optional["BaseStreamer"] = None,
        **model_kwargs,
    ) -> Union[GenerateNonBeamOutput, torch.LongTensor]:
        r"""
        Generates sequences of token ids for models with a language modeling head using **greedy decoding** and can be
        used for text-decoder, text-to-text, speech-to-text, and vision-to-text models.

        <Tip warning={true}>

        In most cases, you do not need to call [`~generation.GenerationMixin._greedy_search`] directly. Use generate()
        instead. For an overview of generation strategies and code examples, check the [following
        guide](../generation_strategies).

        </Tip>


        Parameters:
            input_ids (`torch.LongTensor` of shape `(batch_size, sequence_length)`):
                The sequence used as a prompt for the generation.
            logits_processor (`LogitsProcessorList`, *optional*):
                An instance of [`LogitsProcessorList`]. List of instances of class derived from [`LogitsProcessor`]
                used to modify the prediction scores of the language modeling head applied at each generation step.
            stopping_criteria (`StoppingCriteriaList`, *optional*):
                An instance of [`StoppingCriteriaList`]. List of instances of class derived from [`StoppingCriteria`]
                used to tell if the generation loop should stop.

            max_length (`int`, *optional*, defaults to 20):
                **DEPRECATED**. Use `logits_processor` or `stopping_criteria` directly to cap the number of generated
                tokens. The maximum length of the sequence to be generated.
            pad_token_id (`int`, *optional*):
                The id of the *padding* token.
            eos_token_id (`Union[int, List[int]]`, *optional*):
                The id of the *end-of-sequence* token. Optionally, use a list to set multiple *end-of-sequence* tokens.
            output_attentions (`bool`, *optional*, defaults to `False`):
                Whether or not to return the attentions tensors of all attention layers. See `attentions` under
                returned tensors for more details.
            output_hidden_states (`bool`, *optional*, defaults to `False`):
                Whether or not to return the hidden states of all layers. See `hidden_states` under returned tensors
                for more details.
            output_scores (`bool`, *optional*, defaults to `False`):
                Whether or not to return the prediction scores. See `scores` under returned tensors for more details.
            output_logits (`bool`, *optional*, defaults to `False`):
                Whether or not to return the raw prediction logit scores. See `logits` under returned tensors
                for more details.
            return_dict_in_generate (`bool`, *optional*, defaults to `False`):
                Whether or not to return a [`~utils.ModelOutput`] instead of a plain tuple.
            synced_gpus (`bool`, *optional*, defaults to `False`):
                Whether to continue running the while loop until max_length (needed for ZeRO stage 3)
            streamer (`BaseStreamer`, *optional*):
                Streamer object that will be used to stream the generated sequences. Generated tokens are passed
                through `streamer.put(token_ids)` and the streamer is responsible for any further processing.
            model_kwargs:
                Additional model specific keyword arguments will be forwarded to the `forward` function of the model.
                If model is an encoder-decoder model the kwargs should include `encoder_outputs`.

        Return:
            [`~generation.GenerateDecoderOnlyOutput`], [`~generation.GenerateEncoderDecoderOutput`] or
            `torch.LongTensor`: A `torch.LongTensor` containing the generated tokens (default behaviour) or a
            [`~generation.GenerateDecoderOnlyOutput`] if `model.config.is_encoder_decoder=False` and
            `return_dict_in_generate=True` or a [`~generation.GenerateEncoderDecoderOutput`] if
            `model.config.is_encoder_decoder=True`.

        Examples:

        ```python
        >>> from transformers import (
        ...     AutoTokenizer,
        ...     AutoModelForCausalLM,
        ...     LogitsProcessorList,
        ...     MinLengthLogitsProcessor,
        ...     StoppingCriteriaList,
        ...     MaxLengthCriteria,
        ... )

        >>> tokenizer = AutoTokenizer.from_pretrained("openai-community/gpt2")
        >>> model = AutoModelForCausalLM.from_pretrained("openai-community/gpt2")

        >>> # set pad_token_id to eos_token_id because GPT2 does not have a PAD token
        >>> model.generation_config.pad_token_id = model.generation_config.eos_token_id

        >>> input_prompt = "It might be possible to"
        >>> input_ids = tokenizer(input_prompt, return_tensors="pt").input_ids

        >>> # instantiate logits processors
        >>> logits_processor = LogitsProcessorList(
        ...     [
        ...         MinLengthLogitsProcessor(10, eos_token_id=model.generation_config.eos_token_id),
        ...     ]
        ... )
        >>> stopping_criteria = StoppingCriteriaList([MaxLengthCriteria(max_length=20)])

        >>> outputs = model._greedy_search(
        ...     input_ids, logits_processor=logits_processor, stopping_criteria=stopping_criteria
        ... )

        >>> tokenizer.batch_decode(outputs, skip_special_tokens=True)
        ["It might be possible to get a better understanding of the nature of the problem, but it's not"]
        ```"""
        # init values
        logits_processor = (
            logits_processor if logits_processor is not None else LogitsProcessorList()
        )
        stopping_criteria = (
            stopping_criteria
            if stopping_criteria is not None
            else StoppingCriteriaList()
        )
        if max_length is not None:
            warnings.warn(
                "`max_length` is deprecated in this function, use"
                " `stopping_criteria=StoppingCriteriaList([MaxLengthCriteria(max_length=max_length)])` instead.",
                UserWarning,
            )
            stopping_criteria = self.whisper_model.validate_stopping_criteria(
                stopping_criteria, max_length
            )
        pad_token_id = (
            pad_token_id
            if pad_token_id is not None
            else self.generation_config.pad_token_id
        )
        eos_token_id = (
            eos_token_id
            if eos_token_id is not None
            else self.generation_config.eos_token_id
        )
        if isinstance(eos_token_id, int):
            eos_token_id = [eos_token_id]
        eos_token_id_tensor = (
            torch.tensor(eos_token_id).to(input_ids.device)
            if eos_token_id is not None
            else None
        )
        output_scores = (
            output_scores
            if output_scores is not None
            else self.generation_config.output_scores
        )
        output_attentions = (
            output_attentions
            if output_attentions is not None
            else self.generation_config.output_attentions
        )
        output_hidden_states = (
            output_hidden_states
            if output_hidden_states is not None
            else self.generation_config.output_hidden_states
        )
        return_dict_in_generate = (
            return_dict_in_generate
            if return_dict_in_generate is not None
            else self.generation_config.return_dict_in_generate
        )

        # init attention / hidden states / scores tuples
        raw_logits = () if (return_dict_in_generate and output_logits) else None
        scores = () if (return_dict_in_generate and output_scores) else None
        decoder_attentions = (
            () if (return_dict_in_generate and output_attentions) else None
        )
        cross_attentions = (
            () if (return_dict_in_generate and output_attentions) else None
        )
        decoder_hidden_states = (
            () if (return_dict_in_generate and output_hidden_states) else None
        )

        # if model is an encoder-decoder, retrieve encoder attention weights and hidden states
        if return_dict_in_generate and self.config.is_encoder_decoder:
            encoder_attentions = (
                model_kwargs["encoder_outputs"].get("attentions")
                if output_attentions
                else None
            )
            encoder_hidden_states = (
                model_kwargs["encoder_outputs"].get("hidden_states")
                if output_hidden_states
                else None
            )

        # keep track of which sequences are already finished
        batch_size, cur_len = input_ids.shape
        if "inputs_embeds" in model_kwargs:
            cur_len = model_kwargs["inputs_embeds"].shape[1]
        this_peer_finished = False
        unfinished_sequences = torch.ones(
            batch_size, dtype=torch.long, device=input_ids.device
        )
        model_kwargs["cache_position"] = torch.arange(cur_len, device=input_ids.device)

        # Medusa initialization

        # Cache medusa buffers (the fixed patterns for tree attention)
        if medusa_choices is None:
            medusa_choices = (
                self.get_medusa_choice()
            )  # replace with something from config

        if hasattr(self, "medusa_choices") and self.medusa_choices == medusa_choices:
            # Load the cached medusa buffer
            medusa_buffers = self.medusa_buffers
        else:
            # Initialize the medusa buffer
            medusa_buffers = medusa_utils.generate_medusa_buffers(
                medusa_choices, device=self.base_model.device
            )
        self.medusa_buffers = medusa_buffers
        self.medusa_choices = medusa_choices
        medusa_topk = medusa_choices[1:]

        new_token = 0
        accept_length_list = []
        with torch.inference_mode():
            while self.whisper_model._has_unfinished_sequences(
                this_peer_finished, synced_gpus, device=input_ids.device
            ):
                # prepare model inputs
                model_inputs = self.whisper_model.prepare_inputs_for_generation(
                    input_ids, **model_kwargs
                )
                # forward pass to get next token
                outputs = self(
                    **model_inputs,
                    return_dict=True,
                    output_attentions=output_attentions,
                    output_hidden_states=output_hidden_states,
                )

                if synced_gpus and this_peer_finished:
                    continue  # don't waste resources running the code we don't need

                orig_logits = logits_processor(
                    input_ids, outputs.logits[0].squeeze(0)
                ).unsqueeze(0)
                batch, num_medusa, seq_len, vocab_size = outputs.logits[1:].shape
<<<<<<< HEAD
                medusa_logits = logits_processor(
                    input_ids,
                    outputs.logits[1:].reshape(
                        batch * num_medusa * seq_len, vocab_size
                    ),
                )
                medusa_logits = medusa_logits.reshape(
                    batch, num_medusa, seq_len, vocab_size
                )
=======
                medusa_logits = logits_processor(input_ids, outputs.logits[1:].reshape(batch * num_medusa * seq_len, vocab_size))
                medusa_logits = medusa_logits.reshape(batch, num_medusa, seq_len, vocab_size)
>>>>>>> 4fb39419

                candidates, tree_candidates = medusa_utils.generate_candidates(
                    medusa_logits,
                    orig_logits,
                    medusa_topk,
                    medusa_buffers["tree_indices"],
                )

                # Use tree attention to verify the candidates and get predictions
                process_logits, tree_outputs = medusa_utils.tree_decoding(
                    self,
                    tree_candidates,
                    outputs[
                        "past_key_values"
                    ],  # assuming that past_key_values is return from the model
                    medusa_buffers["medusa_position_ids"],
                    input_ids,
                    medusa_buffers["retrieve_indices"],
                    output_attentions,
                    output_hidden_states,
                    model_kwargs,
                )

                batch, seq_len, vocab_size = process_logits.shape
<<<<<<< HEAD
                process_logits = logits_processor(
                    input_ids,
                    process_logits.reshape(batch * seq_len, process_logits.shape[-1]),
                )
=======
                process_logits = logits_processor(input_ids, process_logits.reshape(batch * seq_len, process_logits.shape[-1]))  
>>>>>>> 4fb39419
                process_logits = process_logits.reshape(batch, seq_len, vocab_size)

                # Evaluate the posterior of the candidates to select the accepted candidate prefix
                best_candidate, accept_length = medusa_utils.evaluate_posterior(
                    process_logits,
                    candidates,
                    temperature,
                    posterior_threshold,
                    posterior_alpha,
                )

                accept_length_list.append(accept_length.item())
                # Tree_decoding generates logits for the next token across all Medusa options include the base head.
                # When no additional Medusa heads are used beyond the base_head,set use_base_logits to True.
                # The code then uses the first logit from tree_decoding along with the base logit calculated by the model.
                # Resulting in generating 2 tokens per step.
                if accept_length.item() == 0:
                    use_base_logits = True
                else:
                    use_base_logits = False

                # Update the input_ids and logits
                (
                    input_ids,
                    next_token_logits,
                    new_token,
                    next_tokens,
                ) = medusa_utils.update_inference_inputs(
                    self,
                    input_ids,
                    candidates,
                    best_candidate,
                    accept_length,
                    medusa_buffers["retrieve_indices"],
                    outputs,
                    tree_outputs,
                    process_logits,
                    new_token,
                    eos_token_id,
                    pad_token_id,
                    unfinished_sequences,
                    use_base_logits,
                )
                # Store scores, attentions and hidden_states when required
                if return_dict_in_generate:
                    if output_scores:
                        scores += (next_token_logits,)
                    if output_logits:
                        raw_logits += (next_token_logits,)
                    if output_attentions:
                        decoder_attentions += (
                            (tree_outputs.decoder_attentions,)
                            if self.config.is_encoder_decoder
                            else (tree_outputs.attentions,)
                        )
                        if self.config.is_encoder_decoder:
                            cross_attentions += (tree_outputs.cross_attentions,)

                    if output_hidden_states:
                        decoder_hidden_states += (
                            (tree_outputs.decoder_hidden_states,)
                            if self.config.is_encoder_decoder
                            else (tree_outputs.hidden_states,)
                        )
                if streamer is not None:
                    streamer.put(next_tokens.cpu())

                if use_base_logits:
                    len2use = accept_length.item() + 2
                else:
                    len2use = accept_length.item() + 1

                model_kwargs = self._update_model_kwargs_for_medusa_generation(
                    tree_outputs,
                    len2use,
                    model_kwargs,
                    is_encoder_decoder=self.config.is_encoder_decoder,
                )

                # if eos_token was found in one sentence, set sentence to finished
                if eos_token_id_tensor is not None:
                    unfinished_sequences = unfinished_sequences.mul(
                        (
                            ~torch.any(
                                next_tokens.tile(eos_token_id_tensor.shape[0], 1).eq(
                                    eos_token_id_tensor.unsqueeze(1)
                                ),
                                axis=1,
                            )
                        ).prod(dim=0)
                    )  # NOTE - this check if one of the tokens is eos_token_id_tensor

                unfinished_sequences = unfinished_sequences & ~stopping_criteria(
                    input_ids, scores
                )
                this_peer_finished = (
                    unfinished_sequences.max() == 0
                    or input_ids.shape[1] + self.config.medusa_num_heads
                    >= self.generation_config.max_length
                )

        if streamer is not None:
            streamer.end()

        # Set the last token to eos_token_id if it's not already assigned, ensuring that all Medusa heads' outputs are also set to eos_token_id
        new_input_ids = input_ids.clone()
        is_end_token = input_ids.tile(eos_token_id_tensor.shape[0], 1).eq(
            eos_token_id_tensor.unsqueeze(1)
        )
        had_end = torch.any(is_end_token, axis=1)
        for idx in range(len(had_end)):
            if had_end[idx]:
                for j in range(is_end_token.shape[1]):
                    if is_end_token[idx, j]:
                        new_input_ids[idx, j + 1 :] = eos_token_id_tensor.item()
                        break
        input_ids = new_input_ids

        if return_dict_in_generate:
            if self.config.is_encoder_decoder:
                return GenerateEncoderDecoderOutput(
                    sequences=input_ids,
                    scores=scores,
                    logits=raw_logits,
                    encoder_attentions=encoder_attentions,
                    encoder_hidden_states=encoder_hidden_states,
                    decoder_attentions=decoder_attentions,
                    cross_attentions=cross_attentions,
                    decoder_hidden_states=decoder_hidden_states,
                    past_key_values=model_kwargs.get("past_key_values"),
                )
            else:
                return GenerateDecoderOnlyOutput(
                    sequences=input_ids,
                    scores=scores,
                    logits=raw_logits,
                    attentions=decoder_attentions,
                    hidden_states=decoder_hidden_states,
                    past_key_values=model_kwargs.get("past_key_values"),
                )
        else:
            return input_ids

    def _multi_heads_generate(
        self,
        inputs: Optional[torch.Tensor] = None,
        generation_config: Optional[GenerationConfig] = None,
        logits_processor: Optional[LogitsProcessorList] = None,
        stopping_criteria: Optional[StoppingCriteriaList] = None,
        prefix_allowed_tokens_fn: Optional[
            Callable[[int, torch.Tensor], List[int]]
        ] = None,
        synced_gpus: Optional[bool] = None,
        assistant_model: Optional["PreTrainedModel"] = None,
        streamer: Optional["BaseStreamer"] = None,
        negative_prompt_ids: Optional[torch.Tensor] = None,
        negative_prompt_attention_mask: Optional[torch.Tensor] = None,
        **kwargs,
    ) -> Union[GenerateOutput, torch.LongTensor]:
        r"""

        Generates sequences of token ids for models with a language modeling head.

        <Tip warning={true}>

        Most generation-controlling parameters are set in `generation_config` which, if not passed, will be set to the
        model's default generation configuration. You can override any `generation_config` by passing the corresponding
        parameters to generate(), e.g. `.generate(inputs, num_beams=4, do_sample=True)`.

        For an overview of generation strategies and code examples, check out the [following
        guide](../generation_strategies).

        </Tip>

        Parameters:
            inputs (`torch.Tensor` of varying shape depending on the modality, *optional*):
                The sequence used as a prompt for the generation or as model inputs to the encoder. If `None` the
                method initializes it with `bos_token_id` and a batch size of 1. For decoder-only models `inputs`
                should be in the format of `input_ids`. For encoder-decoder models *inputs* can represent any of
                `input_ids`, `input_values`, `input_features`, or `pixel_values`.
            generation_config (`~generation.GenerationConfig`, *optional*):
                The generation configuration to be used as base parametrization for the generation call. `**kwargs`
                passed to generate matching the attributes of `generation_config` will override them. If
                `generation_config` is not provided, the default will be used, which has the following loading
                priority: 1) from the `generation_config.json` model file, if it exists; 2) from the model
                configuration. Please note that unspecified parameters will inherit [`~generation.GenerationConfig`]'s
                default values, whose documentation should be checked to parameterize generation.
            logits_processor (`LogitsProcessorList`, *optional*):
                Custom logits processors that complement the default logits processors built from arguments and
                generation config. If a logit processor is passed that is already created with the arguments or a
                generation config an error is thrown. This feature is intended for advanced users.
            stopping_criteria (`StoppingCriteriaList`, *optional*):
                Custom stopping criteria that complements the default stopping criteria built from arguments and a
                generation config. If a stopping criteria is passed that is already created with the arguments or a
                generation config an error is thrown. If your stopping criteria depends on the `scores` input, make
                sure you pass `return_dict_in_generate=True, output_scores=True` to `generate`. This feature is
                intended for advanced users.
            prefix_allowed_tokens_fn (`Callable[[int, torch.Tensor], List[int]]`, *optional*):
                If provided, this function constraints the beam search to allowed tokens only at each step. If not
                provided no constraint is applied. This function takes 2 arguments: the batch ID `batch_id` and
                `input_ids`. It has to return a list with the allowed tokens for the next generation step conditioned
                on the batch ID `batch_id` and the previously generated tokens `inputs_ids`. This argument is useful
                for constrained generation conditioned on the prefix, as described in [Autoregressive Entity
                Retrieval](https://arxiv.org/abs/2010.00904).
            synced_gpus (`bool`, *optional*):
                Whether to continue running the while loop until max_length. Unless overridden this flag will be set to
                `True` under DeepSpeed ZeRO Stage 3 multiple GPUs environment to avoid hanging if one GPU finished
                generating before other GPUs. Otherwise it'll be set to `False`.
            assistant_model (`PreTrainedModel`, *optional*):
                An assistant model that can be used to accelerate generation. The assistant model must have the exact
                same tokenizer. The acceleration is achieved when forecasting candidate tokens with the assistent model
                is much faster than running generation with the model you're calling generate from. As such, the
                assistant model should be much smaller.
            streamer (`BaseStreamer`, *optional*):
                Streamer object that will be used to stream the generated sequences. Generated tokens are passed
                through `streamer.put(token_ids)` and the streamer is responsible for any further processing.
            negative_prompt_ids (`torch.LongTensor` of shape `(batch_size, sequence_length)`, *optional*):
                The negative prompt needed for some processors such as CFG. The batch size must match the input batch
                size. This is an experimental feature, subject to breaking API changes in future versions.
            negative_prompt_attention_mask (`torch.LongTensor` of shape `(batch_size, sequence_length)`, *optional*):
                Attention_mask for `negative_prompt_ids`.
            kwargs (`Dict[str, Any]`, *optional*):
                Ad hoc parametrization of `generation_config` and/or additional model-specific kwargs that will be
                forwarded to the `forward` function of the model. If the model is an encoder-decoder model, encoder
                specific kwargs should not be prefixed and decoder specific kwargs should be prefixed with *decoder_*.

        Return:
            [`~utils.ModelOutput`] or `torch.LongTensor`: A [`~utils.ModelOutput`] (if `return_dict_in_generate=True`
            or when `config.return_dict_in_generate=True`) or a `torch.FloatTensor`.

                If the model is *not* an encoder-decoder model (`model.config.is_encoder_decoder=False`), the possible
                [`~utils.ModelOutput`] types are:

                    - [`~generation.GenerateDecoderOnlyOutput`],
                    - [`~generation.GenerateBeamDecoderOnlyOutput`]

                If the model is an encoder-decoder model (`model.config.is_encoder_decoder=True`), the possible
                [`~utils.ModelOutput`] types are:

                    - [`~generation.GenerateEncoderDecoderOutput`],
                    - [`~generation.GenerateBeamEncoderDecoderOutput`]
        """
        # 1. Handle `generation_config` and kwargs that might update it, and validate the `.generate()` call
        self.whisper_model._validate_model_class()
        generation_config, model_kwargs = self.whisper_model._prepare_generation_config(
            generation_config, **kwargs
        )
        self.whisper_model._validate_model_kwargs(model_kwargs.copy())

        # 2. Set generation parameters if not already defined
        if synced_gpus is None:
            if is_deepspeed_zero3_enabled() and dist.get_world_size() > 1:
                synced_gpus = True
            else:
                synced_gpus = False
        logits_processor = (
            logits_processor if logits_processor is not None else LogitsProcessorList()
        )
        stopping_criteria = (
            stopping_criteria
            if stopping_criteria is not None
            else StoppingCriteriaList()
        )

        if (
            generation_config.pad_token_id is None
            and generation_config.eos_token_id is not None
        ):
            if model_kwargs.get("attention_mask", None) is None:
                logger.warning(
                    "The attention mask and the pad token id were not set. As a consequence, you may observe "
                    "unexpected behavior. Please pass your input's `attention_mask` to obtain reliable results."
                )
            eos_token_id = generation_config.eos_token_id
            if isinstance(eos_token_id, list):
                eos_token_id = eos_token_id[0]
            logger.warning(
                f"Setting `pad_token_id` to `eos_token_id`:{eos_token_id} for open-end generation."
            )
            generation_config.pad_token_id = eos_token_id

        # 3. Define model inputs
        # inputs_tensor has to be defined
        # model_input_name is defined if model-specific keyword input is passed
        # otherwise model_input_name is None
        # all model-specific keyword inputs are removed from `model_kwargs`
        (
            inputs_tensor,
            model_input_name,
            model_kwargs,
        ) = self.whisper_model._prepare_model_inputs(
            inputs, generation_config.bos_token_id, model_kwargs
        )
        batch_size = inputs_tensor.shape[0]

        # 4. Define other model kwargs
        model_kwargs["output_attentions"] = generation_config.output_attentions
        model_kwargs["output_hidden_states"] = generation_config.output_hidden_states
        # decoder-only models with inputs_embeds forwarding must use caching (otherwise we can't detect whether we are
        # generating the first new token or not, and we only want to use the embeddings for the first new token)
        if not self.config.is_encoder_decoder and model_input_name == "inputs_embeds":
            model_kwargs["use_cache"] = True
        else:
            model_kwargs["use_cache"] = generation_config.use_cache

        accepts_attention_mask = "attention_mask" in set(
            inspect.signature(self.forward).parameters.keys()
        )
        requires_attention_mask = "encoder_outputs" not in model_kwargs

        if (
            model_kwargs.get("attention_mask", None) is None
            and requires_attention_mask
            and accepts_attention_mask
        ):
            model_kwargs[
                "attention_mask"
            ] = self.whisper_model._prepare_attention_mask_for_generation(
                inputs_tensor,
                generation_config.pad_token_id,
                generation_config.eos_token_id,
            )

        # decoder-only models should use left-padding for generation
        if not self.config.is_encoder_decoder:
            # If `input_ids` was given, check if the last id in any sequence is `pad_token_id`
            # Note: If using, `inputs_embeds` this check does not work, because we want to be more hands-off.
            if (
                generation_config.pad_token_id is not None
                and len(inputs_tensor.shape) == 2
                and torch.sum(inputs_tensor[:, -1] == generation_config.pad_token_id)
                > 0
            ):
                logger.warning(
                    "A decoder-only architecture is being used, but right-padding was detected! For correct "
                    "generation results, please set `padding_side='left'` when initializing the tokenizer."
                )

        if self.config.is_encoder_decoder and "encoder_outputs" not in model_kwargs:
            # if model is encoder decoder encoder_outputs are created
            # and added to `model_kwargs`
            model_kwargs = (
                self.whisper_model._prepare_encoder_decoder_kwargs_for_generation(
                    inputs_tensor, model_kwargs, model_input_name
                )
            )

        # 5. Prepare `input_ids` which will be used for auto-regressive generation
        if self.config.is_encoder_decoder:
            (
                input_ids,
                model_kwargs,
            ) = self.whisper_model._prepare_decoder_input_ids_for_generation(
                batch_size=batch_size,
                model_input_name=model_input_name,
                model_kwargs=model_kwargs,
                decoder_start_token_id=generation_config.decoder_start_token_id,
                bos_token_id=generation_config.bos_token_id,
                device=inputs_tensor.device,
            )
        else:
            input_ids = (
                inputs_tensor
                if model_input_name == "input_ids"
                else model_kwargs.pop("input_ids")
            )

        if streamer is not None:
            streamer.put(input_ids.cpu())

        # 6. Prepare `max_length` depending on other stopping criteria.
        input_ids_length = input_ids.shape[-1]
        has_default_max_length = (
            kwargs.get("max_length") is None
            and generation_config.max_length is not None
        )
        if generation_config.max_new_tokens is not None:
            if not has_default_max_length and generation_config.max_length is not None:
                logger.warning(
                    f"Both `max_new_tokens` (={generation_config.max_new_tokens}) and `max_length`(="
                    f"{generation_config.max_length}) seem to have been set. `max_new_tokens` will take precedence. "
                    "Please refer to the documentation for more information. "
                    "(https://huggingface.co/docs/transformers/main/en/main_classes/text_generation)"
                )
            generation_config.max_length = (
                generation_config.max_new_tokens + input_ids_length
            )

        # otherwise the total length [inputs-embeds-len + new-tokens-len] will go beyond indicated `max_length``
        elif (
            model_input_name == "inputs_embeds"
            and inputs_tensor.shape[:-1] != input_ids.shape
            and not self.config.is_encoder_decoder
        ):
            generation_config.max_length -= inputs_tensor.shape[1]
            generation_config.min_length = max(
                generation_config.min_length - inputs_tensor.shape[1], 0
            )

        if generation_config.cache_implementation in NEED_SETUP_CACHE_CLASSES_MAPPING:
            if generation_config.cache_implementation == "static":
                if model_kwargs.get("past_key_values", False) is not False:
                    raise ValueError(
                        "Using `past_key_values` argument with `generate()` when using a static KV cache is not supported. Please open an issue in Transformers GitHub repository."
                    )
                cache_cls = NEED_SETUP_CACHE_CLASSES_MAPPING["static"]
                if not callable(getattr(self, "_setup_cache", None)):
                    raise ValueError(
                        "The `generation_config` defines a `cache_implementation` that is not compatible with this model."
                        " Make sure it has a `_setup_cache` function."
                    )
                self.whisper_model._setup_cache(
                    cache_cls,
                    max_batch_size=batch_size,
                    max_cache_len=generation_config.max_length,
                )

        self.whisper_model._validate_generated_length(
            generation_config, input_ids_length, has_default_max_length
        )

        # 7. determine generation mode
        generation_mode = generation_config.get_generation_mode(assistant_model)

        if streamer is not None and (generation_config.num_beams > 1):
            raise ValueError(
                "`streamer` cannot be used with beam search (yet!). Make sure that `num_beams` is set to 1."
            )

        if self.device.type != input_ids.device.type:
            warnings.warn(
                "You are calling .generate() with the `input_ids` being on a device type different"
                f" than your model's device. `input_ids` is on {input_ids.device.type}, whereas the model"
                f" is on {self.device.type}. You may experience unexpected behaviors or slower generation."
                " Please make sure that you have put `input_ids` to the"
                f" correct device by calling for example input_ids = input_ids.to('{self.device.type}') before"
                " running `.generate()`.",
                UserWarning,
            )

        # 8. prepare distribution pre_processing samplers
        prepared_logits_processor = self.whisper_model._get_logits_processor(
            generation_config=generation_config,
            input_ids_seq_length=input_ids_length,
            encoder_input_ids=inputs_tensor,
            prefix_allowed_tokens_fn=prefix_allowed_tokens_fn,
            logits_processor=logits_processor,
            model_kwargs=model_kwargs,
            negative_prompt_ids=negative_prompt_ids,
            negative_prompt_attention_mask=negative_prompt_attention_mask,
        )

        # 9. prepare stopping criteria
        prepared_stopping_criteria = self.whisper_model._get_stopping_criteria(
            generation_config=generation_config, stopping_criteria=stopping_criteria
        )

        if generation_mode == GenerationMode.GREEDY_SEARCH:
            # 11. run greedy search
            result = self._medusa_greedy_search(
                input_ids,
                logits_processor=prepared_logits_processor,
                stopping_criteria=prepared_stopping_criteria,
                pad_token_id=generation_config.pad_token_id,
                eos_token_id=generation_config.eos_token_id,
                output_scores=generation_config.output_scores,
                output_logits=generation_config.output_logits,
                return_dict_in_generate=generation_config.return_dict_in_generate,
                temperature=generation_config.temperature,
                posterior_threshold=generation_config.posterior_threshold,
                posterior_alpha=generation_config.posterior_alpha,
                synced_gpus=synced_gpus,
                streamer=streamer,
                **model_kwargs,
            )
        elif generation_mode == GenerationMode.BEAM_SEARCH:
            raise Exception("Beam search is not supported with medusa for now")
        elif generation_mode == GenerationMode.GROUP_BEAM_SEARCH:
            raise Exception("Beam search is not supported with medusa for now")

        if generation_config.cache_implementation in NEED_SETUP_CACHE_CLASSES_MAPPING:
            if not callable(getattr(self, "_reset_cache", None)):
                raise ValueError(
                    "A `static_cache` was used to generate but there was a failure when trying to  release the cache. "
                    " Make sure this model implements a `_reset_cache` function."
                )
            self._reset_cache()

        return result

    def _retrieve_logit_processors(
        self, generation_config, logits_processor, begin_index, is_shortform, num_beams
    ):
        if generation_config.return_timestamps is True:
            raise NotImplementedError(
                "return_timestamps is not supported with medusa for now"
            )
            # TODO - Implement return_timestamps
            # timestamp_processor = medusa_utils.MedusaWhisperTimeStampLogitsProcessor(generation_config, begin_index=begin_index)
            # logits_processor = (
            #     [timestamp_processor] if logits_processor is None else [timestamp_processor] + logits_processor
            # )

        if generation_config.suppress_tokens is not None:
            suppress_tokens_processor = SuppressTokensLogitsProcessor(
                generation_config.suppress_tokens
            )
            logits_processor = (
                [suppress_tokens_processor]
                if logits_processor is None
                else [suppress_tokens_processor] + logits_processor
            )
            generation_config.suppress_tokens = None

        if generation_config.begin_suppress_tokens is not None:
            begin_suppress_processor = SuppressTokensAtBeginLogitsProcessor(
                generation_config.begin_suppress_tokens,
                begin_index=begin_index,
            )
            logits_processor = (
                [begin_suppress_processor]
                if logits_processor is None
                else [begin_suppress_processor] + logits_processor
            )
            generation_config.begin_suppress_tokens = None

        if generation_config.no_speech_threshold is not None and not is_shortform:
            raise NotImplementedError(
                "no_speech_detection is not supported with medusa for now"
            )
            # TODO - Implement no_speech_detection
            # no_speech_detector = medusa_utils.MedusaWhisperNoSpeechDetection(
            #     no_speech_token=generation_config.no_timestamps_token_id - 1,
            #     begin_index=begin_index,
            #     scores_is_logprobs=num_beams > 1,
            # )
            # logits_processor = (
            #     [no_speech_detector] if logits_processor is None else [no_speech_detector] + logits_processor
            # )
            # no_speech_detector.set_model(self)

        return logits_processor

    def forward(
        self,
        input_features: Optional[torch.FloatTensor] = None,
        attention_mask: Optional[torch.LongTensor] = None,
        decoder_input_ids: Optional[torch.LongTensor] = None,
        decoder_attention_mask: Optional[torch.LongTensor] = None,
        head_mask: Optional[torch.Tensor] = None,
        decoder_head_mask: Optional[torch.Tensor] = None,
        cross_attn_head_mask: Optional[torch.Tensor] = None,
        encoder_outputs: Optional[Tuple[Tuple[torch.FloatTensor]]] = None,
        past_key_values: Optional[Tuple[Tuple[torch.FloatTensor]]] = None,
        decoder_inputs_embeds: Optional[Tuple[torch.FloatTensor]] = None,
        decoder_position_ids: Optional[Tuple[torch.LongTensor]] = None,
        labels: Optional[torch.LongTensor] = None,
        use_cache: Optional[bool] = None,
        output_attentions: Optional[bool] = None,
        output_hidden_states: Optional[bool] = None,
        return_dict: Optional[bool] = None,
        disable_medusa: Optional[bool] = False,
        **kwargs,
    ) -> Union[Tuple[torch.Tensor], Seq2SeqLMOutput]:
        whisper_model_outputs = self.whisper_model.medusa_forward(
            input_features=input_features,
            attention_mask=attention_mask,
            decoder_input_ids=decoder_input_ids,
            decoder_attention_mask=decoder_attention_mask,
            head_mask=head_mask,
            decoder_head_mask=decoder_head_mask,
            cross_attn_head_mask=cross_attn_head_mask,
            encoder_outputs=encoder_outputs,
            past_key_values=past_key_values,
            decoder_inputs_embeds=decoder_inputs_embeds,
            decoder_position_ids=decoder_position_ids,
            labels=labels,
            use_cache=use_cache,
            output_attentions=output_attentions,
            output_hidden_states=output_hidden_states,
            return_dict=return_dict,
        )
        hidden_states = whisper_model_outputs[0]
        if self.config.output_whisper_original:
<<<<<<< HEAD
            orig_logits = self.output_whisper_original(
                whisper_model_outputs,
                use_cache,
                past_key_values,
                head_mask,
                attention_mask,
                cross_attn_head_mask,
            )
=======
            orig_logits = self._output_whisper_original(whisper_model_outputs, use_cache, past_key_values, head_mask, attention_mask, cross_attn_head_mask)
>>>>>>> 4fb39419
        medusa_logits = []

        if self.config.medusa_heads_type == "base_head":
            for i in range(len(self.medusa_heads)):
                head_out = self.medusa_heads[i](hidden_states)
                head_proj = self.whisper_model.proj_out(head_out)
                if i == 0:
                    base_logits = head_proj
                medusa_logits.append(head_proj)
                if disable_medusa:
                    # If Medusa is disabled, only the base head should be calculated. 
                    # This occurs during the evaluation phase of the Medusa heads' output.
                    break

        else:
            base_logits = self.whisper_model.proj_out(hidden_states)
            medusa_logits.append(base_logits)

<<<<<<< HEAD
            if not disable_medusa:
                if self.config.medusa_heads_type == "medusa_block":
                    use_cache = (
                        use_cache if use_cache is not None else self.config.use_cache
                    )
                    past_key_value = (
                        past_key_values[-1] if past_key_values is not None else None
                    )
                    medusa_block_decoder_outputs = self.medusa_block(
                        whisper_model_outputs.last_hidden_state,
                        attention_mask=attention_mask,
                        encoder_hidden_states=whisper_model_outputs.encoder_last_hidden_state,
                        layer_head_mask=(
                            head_mask[-1] if head_mask is not None else None
                        ),
                        cross_attn_layer_head_mask=(
                            cross_attn_head_mask[-1]
                            if cross_attn_head_mask is not None
                            else None
                        ),
                        past_key_value=past_key_value,
                        output_attentions=output_attentions,
                        use_cache=use_cache,
                    )
                    if use_cache:
                        whisper_model_outputs.past_key_values += (
                            medusa_block_decoder_outputs[3 if output_attentions else 1],
                        )

                    if output_attentions:
                        whisper_model_outputs.decoder_attentions += (
                            medusa_block_decoder_outputs[1],
                        )

                        if whisper_model_outputs.encoder_last_hidden_state is not None:
                            whisper_model_outputs.cross_attentions += (
                                medusa_block_decoder_outputs[2],
                            )

                    for i in range(len(self.medusa_heads)):
                        head_out = self.medusa_heads[i](medusa_block_decoder_outputs[0])
                        head_proj = self.whisper_model.proj_out(head_out)
                        medusa_logits.append(head_proj)
                else:
                    raise ValueError(
                        "Invalid medusa_heads_type, received {}".format(
                            self.config.medusa_heads_type
                        )
                    )
            else:
                if self.config.medusa_heads_type == "medusa_block":
                    use_cache = (
                        use_cache if use_cache is not None else self.config.use_cache
                    )
                    past_key_value = (
                        past_key_values[-1] if past_key_values is not None else None
                    )
                    medusa_block_decoder_outputs = self.medusa_block(
                        whisper_model_outputs.last_hidden_state,
                        attention_mask=attention_mask,
                        encoder_hidden_states=whisper_model_outputs.encoder_last_hidden_state,
                        layer_head_mask=(
                            head_mask[-1] if head_mask is not None else None
                        ),
                        cross_attn_layer_head_mask=(
                            cross_attn_head_mask[-1]
                            if cross_attn_head_mask is not None
                            else None
                        ),
                        past_key_value=past_key_value,
                        output_attentions=output_attentions,
                        use_cache=use_cache,
                    )
                    if use_cache:
                        whisper_model_outputs.past_key_values += (
                            medusa_block_decoder_outputs[3 if output_attentions else 1],
                        )

                    if output_attentions:
                        whisper_model_outputs.decoder_attentions += (
                            medusa_block_decoder_outputs[1],
                        )

                        if whisper_model_outputs.encoder_last_hidden_state is not None:
                            whisper_model_outputs.cross_attentions += (
                                medusa_block_decoder_outputs[2],
                            )
=======
            if self.config.medusa_heads_type == "medusa_block":
                self._forward_medusa_block(
                    use_cache,
                    attention_mask,
                    head_mask,
                    cross_attn_head_mask,
                    past_key_values,
                    output_attentions,
                    whisper_model_outputs,
                    medusa_logits,
                    disable_medusa
                )
            else:
                raise ValueError("Invalid medusa_heads_type, received {}".format(self.config.medusa_heads_type))
>>>>>>> 4fb39419

        stack_heads_logits = torch.stack(medusa_logits, dim=0)

        loss = None
        if labels is not None:
            loss_fct = MedusaCrossEntropyLoss(
                loss_on_original=self.config.medusa_loss_on_original
            )
            if getattr(self.config, "medusa_kl_loss", False):
                kl_fct = MedusaKLDivLoss(
                    lamda=self.config.medusa_kl_weight,
                    loss_on_original=self.config.medusa_loss_on_original,
                )
                if self.config.output_whisper_original:
                    kl_base_logits = orig_logits.detach()
                else:
                    kl_base_logits = base_logits.detach()

            # move labels to correct device to enable PP
            labels = labels.to(hidden_states.device)
            if self.config.medusa_loss_on_original:
                loss = loss_fct(stack_heads_logits, labels)
<<<<<<< HEAD
                if (
                    hasattr(self.config, "medusa_kl_loss")
                    and self.config.medusa_kl_loss
                ):
                    kl_loss = kl_fct(stack_heads_logits, kl_base_logits)
=======
                if getattr(self.config, "medusa_kl_loss", False):
                    kl_loss = kl_fct(stack_heads_logits,kl_base_logits)
>>>>>>> 4fb39419
                    loss = loss + kl_loss
            else:
                loss = loss_fct(
                    stack_heads_logits[1:], labels
                )  # skip the first head - which is the base model
                if getattr(self.config, "medusa_kl_loss", False):
                    kl_loss = kl_fct(stack_heads_logits[1:], kl_base_logits)
                    loss = loss + kl_loss

        if not return_dict:
            output = (stack_heads_logits,) + whisper_model_outputs[1:]
            return ((loss,) + output) if loss is not None else output

        return Seq2SeqLMOutput(
            loss=loss,
            logits=stack_heads_logits,
            past_key_values=whisper_model_outputs.past_key_values,
            decoder_hidden_states=whisper_model_outputs.decoder_hidden_states,
            decoder_attentions=whisper_model_outputs.decoder_attentions,
            cross_attentions=whisper_model_outputs.cross_attentions,
            encoder_last_hidden_state=whisper_model_outputs.encoder_last_hidden_state,
            encoder_hidden_states=whisper_model_outputs.encoder_hidden_states,
            encoder_attentions=whisper_model_outputs.encoder_attentions,
        )

    def _forward_medusa_block(
        self, 
        use_cache:Optional[bool] = None,
        attention_mask: Optional[torch.LongTensor] = None,
        head_mask: Optional[torch.Tensor] = None,
        cross_attn_head_mask: Optional[torch.Tensor] = None,
        past_key_values: Optional[Tuple[Tuple[torch.FloatTensor]]] = None,
        output_attentions: Optional[bool] = None,
        whisper_model_outputs: Optional[Seq2SeqLMOutput] = None,
        medusa_logits: Optional[List[torch.FloatTensor]] = None,
        disable_medusa: Optional[bool] = False,
        ):                      
        use_cache = (
                        use_cache if use_cache is not None else self.config.use_cache
                    )
        past_key_value = (
                        past_key_values[-1] if past_key_values is not None else None
                    )
        medusa_block_decoder_outputs = self.medusa_block(
                        whisper_model_outputs.last_hidden_state,
                        attention_mask=attention_mask,
                        encoder_hidden_states=whisper_model_outputs.encoder_last_hidden_state,
                        layer_head_mask=(
                            head_mask[-1] if head_mask is not None else None
                        ),
                        cross_attn_layer_head_mask=(
                            cross_attn_head_mask[-1]
                            if cross_attn_head_mask is not None
                            else None
                        ),
                        past_key_value=past_key_value,
                        output_attentions=output_attentions,
                        use_cache=use_cache,
                    )
        if use_cache:
            whisper_model_outputs.past_key_values += (
                            medusa_block_decoder_outputs[3 if output_attentions else 1],
                        )

        if output_attentions:
            whisper_model_outputs.decoder_attentions += (
                            medusa_block_decoder_outputs[1],
                        )

            if whisper_model_outputs.encoder_last_hidden_state is not None:
                whisper_model_outputs.cross_attentions += (
                                medusa_block_decoder_outputs[2],
                            )
        if disable_medusa:
            # If Medusa is disabled, only the base head should be calculated, but the past key values must still be computed. 
            # Therefore, in disable_medusa mode, the forward pass is performed only for the additional Whisper block, skipping the Medusa heads.
            return
        for i in range(len(self.medusa_heads)):
            head_out = self.medusa_heads[i](medusa_block_decoder_outputs[0])
            head_proj = self.whisper_model.proj_out(head_out)
            medusa_logits.append(head_proj)

    def generate(
        self,
        input_features: Optional[torch.Tensor] = None,
        generation_config: Optional[GenerationConfig] = None,
        logits_processor: Optional[LogitsProcessorList] = None,
        stopping_criteria: Optional[StoppingCriteriaList] = None,
        prefix_allowed_tokens_fn: Optional[
            Callable[[int, torch.Tensor], List[int]]
        ] = None,
        synced_gpus: bool = False,
        return_timestamps: Optional[bool] = None,
        task: Optional[str] = None,
        language: Optional[str] = None,
        is_multilingual: Optional[bool] = None,
        prompt_ids: Optional[torch.Tensor] = None,
        prompt_condition_type: Optional[str] = None,  # first-segment, all-segments
        condition_on_prev_tokens: Optional[bool] = None,
        temperature: Optional[Union[float, Tuple[float, ...]]] = None,
        compression_ratio_threshold: Optional[float] = None,
        logprob_threshold: Optional[float] = None,
        no_speech_threshold: Optional[float] = None,
        num_segment_frames: Optional[int] = None,
        attention_mask: Optional[torch.Tensor] = None,
        time_precision: float = 0.02,
        return_token_timestamps: Optional[bool] = None,
        return_segments: bool = False,
        return_dict_in_generate: Optional[bool] = None,
        **kwargs,
    ):
        # # 0. deprecate old inputs
        assert input_features.shape[0] == 1, "Only support batch size 1 for now!!"
        if "inputs" in kwargs:
            input_features = kwargs.pop("inputs")
            warnings.warn(
                "The input name `inputs` is deprecated. Please make sure to use `input_features` instead.",
                FutureWarning,
            )
        # 1. copy generation config
        if generation_config is None:
            generation_config = copy.deepcopy(self.generation_config)
        else:
            generation_config = copy.deepcopy(generation_config)

        # 2. set global generate variables
        input_stride = (
            self.whisper_model.model.encoder.conv1.stride[0]
            * self.whisper_model.model.encoder.conv2.stride[0]
        )
        num_segment_frames = input_stride * self.config.max_source_positions
        (
            batch_size,
            total_input_frames,
        ) = self.whisper_model._retrieve_total_input_frames(
            input_features=input_features, input_stride=input_stride, kwargs=kwargs
        )
        is_shortform = total_input_frames <= num_segment_frames

        if is_shortform:
            # warn user of ignored inputs
            self.whisper_model._maybe_warn_unused_inputs(
                condition_on_prev_tokens=condition_on_prev_tokens,
                temperature=temperature,
                compression_ratio_threshold=compression_ratio_threshold,
                logprob_threshold=logprob_threshold,
                no_speech_threshold=no_speech_threshold,
                total_input_frames=total_input_frames,
            )

        # 3. Make sure generation config is correctly set
        # Make sure the generation config is correctly set depending on whether timestamps are to be returned or not
        self.whisper_model._set_return_outputs(
            return_dict_in_generate=return_dict_in_generate,
            return_token_timestamps=return_token_timestamps,
            is_shortform=is_shortform,
            logprob_threshold=logprob_threshold,
            generation_config=generation_config,
        )
        self.whisper_model._set_return_timestamps(
            return_timestamps=return_timestamps,
            is_shortform=is_shortform,
            generation_config=generation_config,
        )

        if isinstance(language, list):
            if is_multilingual is None:
                is_multilingual = False
            if len(set(language)) != 1:
                language = None
                is_multilingual = True or is_multilingual
            else:
                language = language[0]
                is_multilingual = False or is_multilingual

        is_multilingual = True
        self.whisper_model._set_language_and_task(
            language=language,
            task=task,
            is_multilingual=is_multilingual,
            generation_config=generation_config,
        )
        self.whisper_model._set_token_ids(
            generation_config=generation_config, config=self.config, kwargs=kwargs
        )
        self.whisper_model._set_num_frames(
            return_token_timestamps=return_token_timestamps,
            generation_config=generation_config,
            kwargs=kwargs,
        )
        self.whisper_model._set_thresholds_and_condition(
            generation_config=generation_config,
            logprob_threshold=logprob_threshold,
            compression_ratio_threshold=compression_ratio_threshold,
            no_speech_threshold=no_speech_threshold,
            condition_on_prev_tokens=condition_on_prev_tokens,
        )
        self.whisper_model._set_prompt_condition_type(
            generation_config=generation_config,
            prompt_condition_type=prompt_condition_type,
        )

        # pass self.config for backward compatibility
        init_tokens = self.whisper_model._retrieve_init_tokens(
            input_features,
            generation_config=generation_config,
            config=self.config,
            num_segment_frames=num_segment_frames,
            kwargs=kwargs,
        )
        # passing `decoder_input_ids` is deprecated - the only exception is for assisted generation
        # where the input ids are handled explicitly by the generate method
        self.whisper_model._check_decoder_input_ids(kwargs=kwargs)

        # 3. Retrieve logits processors
        begin_index = len(init_tokens)

        logits_processor = self._retrieve_logit_processors(
            generation_config=generation_config,
            logits_processor=logits_processor,
            begin_index=begin_index,  # begin index is index of first generated decoder token
            is_shortform=is_shortform,
            num_beams=kwargs.get("num_beams", 1),
        )

        # 5. If we're in shortform mode, simple generate the whole input at once and return the output
        if is_shortform:
            if temperature is not None:
                kwargs["temperature"] = temperature

            decoder_input_ids = kwargs.pop("decoder_input_ids", None)
            if decoder_input_ids is None:
                one_tensor = torch.ones(
                    (batch_size, 1), device=self.device, dtype=torch.long
                )
                decoder_input_ids = torch.cat(
                    [t * one_tensor for t in init_tokens], dim=-1
                )

            if prompt_ids is not None:
                decoder_input_ids = torch.cat(
                    [
                        prompt_ids[None].repeat(decoder_input_ids.shape[0], 1),
                        decoder_input_ids,
                    ],
                    dim=-1,
                )

            if (
                kwargs.get("max_new_tokens", 0) + decoder_input_ids.shape[-1]
                > self.config.max_target_positions
            ):
                max_new_tokens = kwargs.get("max_new_tokens", 0)
                raise ValueError(
                    f"The length of `decoder_input_ids` equal `prompt_ids` plus special start tokens is {decoder_input_ids.shape[-1]}, and the `max_new_tokens` "
                    f"is {max_new_tokens}. Thus, the combined length of "
                    f"`decoder_input_ids` and `max_new_tokens` is: {max_new_tokens + decoder_input_ids.shape[-1]}. This exceeds the "
                    f"`max_target_positions` of the Whisper model: {self.config.max_target_positions}. "
                    "You should either reduce the length of your prompt, or reduce the value of `max_new_tokens`, "
                    f"so that their combined length is less than {self.config.max_target_positions}."
                )

            outputs = self._multi_heads_generate(
                input_features,
                generation_config=generation_config,
                logits_processor=logits_processor,
                stopping_criteria=stopping_criteria,
                prefix_allowed_tokens_fn=prefix_allowed_tokens_fn,
                synced_gpus=synced_gpus,
                decoder_input_ids=decoder_input_ids,
                **kwargs,
            )

            if generation_config.return_token_timestamps and hasattr(
                generation_config, "alignment_heads"
            ):
                outputs["token_timestamps"] = self._extract_token_timestamps(
                    outputs,
                    generation_config.alignment_heads,
                    num_frames=generation_config.num_frames,
                )

            return outputs

        else:
            raise NotImplementedError("Longform generation is not supported yet")

    def freeze_model_parts(self, parts_to_freeze: str):
        self.whisper_model.freeze_model_parts(parts_to_freeze)

    def _set_output_whisper_original(self):
        self.whisper_model.config.output_hidden_states = True
        self.config.output_hidden_states = True
        self.whisper_layer = WhisperDecoderLayer(self.whisper_model.config)
        self.whisper_layer.load_state_dict(
            self.whisper_model.model.decoder.layers[-1].state_dict()
        )  # load the last layer of the whisper model
        for param in self.whisper_layer.parameters():
            param.requires_grad = False

<<<<<<< HEAD
    def output_whisper_original(
        self,
        whisper_model_outputs,
        use_cache,
        past_key_values,
        head_mask,
        attention_mask,
        cross_attn_head_mask,
    ):
        with torch.no_grad():
            use_cache = use_cache if use_cache is not None else self.config.use_cache
            past_key_value = (
                past_key_values[-2] if past_key_values is not None else None
            )
            orig_hidden_state = self.whisper_layer(
                whisper_model_outputs.decoder_hidden_states[-2],
                attention_mask=attention_mask,
                encoder_hidden_states=whisper_model_outputs.encoder_last_hidden_state,
                layer_head_mask=(head_mask[-2] if head_mask is not None else None),
                cross_attn_layer_head_mask=(
                    cross_attn_head_mask[-2]
                    if cross_attn_head_mask is not None
                    else None
                ),
                past_key_value=past_key_value,
                output_attentions=None,
                use_cache=use_cache,
            )
            norm_state = self.whisper_model.model.decoder.layer_norm(
                orig_hidden_state[0]
            )
            logits = self.whisper_model.proj_out(norm_state)
            return logits
=======
    @torch.no_grad()
    def _output_whisper_original(
        self, 
        whisper_model_outputs: Optional[Seq2SeqLMOutput] = None,
        use_cache: Optional[bool] = None,
        past_key_values: Optional[Tuple[Tuple[torch.FloatTensor]]] = None,
        head_mask: Optional[torch.Tensor] = None,
        attention_mask: Optional[torch.LongTensor] = None,
        cross_attn_head_mask: Optional[torch.Tensor] = None,
        ):
        use_cache = (
            use_cache if use_cache is not None else self.config.use_cache
        )
        past_key_value = (
            past_key_values[-2] if past_key_values is not None else None
        )
        orig_hidden_state = self.whisper_layer(
            whisper_model_outputs.decoder_hidden_states[-2],
            attention_mask=attention_mask,
            encoder_hidden_states=whisper_model_outputs.encoder_last_hidden_state,
            layer_head_mask=(
                head_mask[-2] if head_mask is not None else None
            ),
            cross_attn_layer_head_mask=(
                cross_attn_head_mask[-2]
                if cross_attn_head_mask is not None
                else None
            ),
            past_key_value=past_key_value,
            output_attentions=None,
            use_cache=use_cache,
        )
        norm_state = self.whisper_model.model.decoder.layer_norm(orig_hidden_state[0])
        logits = self.whisper_model.proj_out(norm_state)
        return logits
        
def get_model(args_i):
>>>>>>> 4fb39419


def get_model(args_i):
    if not os.path.exists(args_i.whisper_model_name):
        config = MedusaConfig(
            medusa_num_heads=args_i.medusa_num_heads,
            medusa_num_layers=args_i.medusa_num_layers,
            whisper_model_name=args_i.whisper_model_name,
            medusa_hidden_size=args_i.medusa_hidden_size,
            medusa_heads_type=args_i.medusa_heads_type,
            medusa_choices=args_i.medusa_choices,
            medusa_kl_loss=args_i.medusa_kl_loss,
            medusa_kl_weight=args_i.medusa_kl_weight,
            medusa_loss_on_original=args_i.medusa_loss_on_original,
            output_whisper_original=args_i.output_whisper_original,
        )
        model = WhisperMedusaModel(config)
    else:
        model = WhisperMedusaModel.from_pretrained(args_i.whisper_model_name)

    return model<|MERGE_RESOLUTION|>--- conflicted
+++ resolved
@@ -213,7 +213,6 @@
 
 
 class WhisperMedusaModel(PreTrainedModel):
-
     def __init__(self, config):
         # super(WhisperMedusaModel, self).__init__()
         super().__init__(config)
@@ -221,37 +220,6 @@
         self.whisper_model = Whisper2MedusaHeadsConditionalGeneration.from_pretrained(
             config.whisper_model_name
         )
-<<<<<<< HEAD
-        if self.config.medusa_heads_type == "base_head":
-            self.medusa_heads = nn.ModuleList()
-            for _ in range(self.config.medusa_num_heads + 1):  # create head to time "0"
-                head_list = []
-                for _ in range(self.config.medusa_num_layers):
-                    head_list.append(
-                        MedusaResBlock(
-                            self.config.d_model, self.config.medusa_hidden_size
-                        )
-                    )
-                self.medusa_heads.append(nn.Sequential(*head_list))
-        elif self.config.medusa_heads_type == "medusa_block":
-            self.medusa_block = WhisperDecoderLayer(self.whisper_model.config)
-            self.medusa_block.load_state_dict(
-                self.whisper_model.model.decoder.layers[-1].state_dict()
-            )  # load the last layer of the whisper model
-            self.medusa_heads = nn.ModuleList()
-            for _ in range(self.config.medusa_num_heads):
-                head_list = []
-                for _ in range(self.config.medusa_num_layers):
-                    head_list.append(
-                        MedusaResBlock(
-                            self.config.d_model, self.config.medusa_hidden_size
-                        )
-                    )
-                self.medusa_heads.append(nn.Sequential(*head_list))
-        else:
-            raise NotImplementedError(
-                "Only base_head and medusa_block is supported for medusa_heads_type"
-=======
         medusa_init_func = dict(
             base_head=self._initialize_medusa_base_heads,
             medusa_block=self._initialize_medusa_block_head,
@@ -260,37 +228,31 @@
             raise ValueError(
                 f"medusa_heads_type {config.medusa_heads_type} is not supported, "
                 f"select from {list(medusa_init_func.keys())}"
->>>>>>> 4fb39419
             )
         medusa_init_func[config.medusa_heads_type]()
         self.update_generation_config(self.config)
         if self.config.output_whisper_original:
-<<<<<<< HEAD
-            self.set_output_whisper_original()
-=======
             self._set_output_whisper_original()
 
     def _initialize_medusa_base_heads(self, use_base_head: bool = True):
         self.medusa_heads = nn.ModuleList()
         additional_head = 1 if use_base_head else 0
-        for _ in range(self.config.medusa_num_heads + additional_head):  # create head to time "0"
+        for _ in range(
+            self.config.medusa_num_heads + additional_head
+        ):  # create head to time "0"
             head_list = []
             for _ in range(self.config.medusa_num_layers):
                 head_list.append(
-                    MedusaResBlock(
-                        self.config.d_model, self.config.medusa_hidden_size
-                    )
+                    MedusaResBlock(self.config.d_model, self.config.medusa_hidden_size)
                 )
             self.medusa_heads.append(nn.Sequential(*head_list))
 
     def _initialize_medusa_block_head(self):
-
         self.medusa_block = WhisperDecoderLayer(self.whisper_model.config)
         self.medusa_block.load_state_dict(
             self.whisper_model.model.decoder.layers[-1].state_dict()
         )  # load the last layer of the whisper model
         self._initialize_medusa_base_heads(use_base_head=False)
->>>>>>> 4fb39419
 
     def update_generation_config(self, config):
         generation_config_dict = self.whisper_model.generation_config.to_dict()
@@ -306,15 +268,7 @@
         *args,
         **kwargs,
     ):
-<<<<<<< HEAD
-        # Manually load config to ensure that the medusa_num_heads parameter is loaded
-
-        config = MedusaConfig.from_dict(
-            AutoConfig.from_pretrained(pretrained_model_name_or_path).to_dict()
-        )
-=======
         config = MedusaConfig.from_pretrained(pretrained_model_name_or_path)
->>>>>>> 4fb39419
         model = super().from_pretrained(
             pretrained_model_name_or_path,
             *args,
@@ -758,7 +712,6 @@
                     input_ids, outputs.logits[0].squeeze(0)
                 ).unsqueeze(0)
                 batch, num_medusa, seq_len, vocab_size = outputs.logits[1:].shape
-<<<<<<< HEAD
                 medusa_logits = logits_processor(
                     input_ids,
                     outputs.logits[1:].reshape(
@@ -768,10 +721,6 @@
                 medusa_logits = medusa_logits.reshape(
                     batch, num_medusa, seq_len, vocab_size
                 )
-=======
-                medusa_logits = logits_processor(input_ids, outputs.logits[1:].reshape(batch * num_medusa * seq_len, vocab_size))
-                medusa_logits = medusa_logits.reshape(batch, num_medusa, seq_len, vocab_size)
->>>>>>> 4fb39419
 
                 candidates, tree_candidates = medusa_utils.generate_candidates(
                     medusa_logits,
@@ -796,14 +745,10 @@
                 )
 
                 batch, seq_len, vocab_size = process_logits.shape
-<<<<<<< HEAD
                 process_logits = logits_processor(
                     input_ids,
                     process_logits.reshape(batch * seq_len, process_logits.shape[-1]),
                 )
-=======
-                process_logits = logits_processor(input_ids, process_logits.reshape(batch * seq_len, process_logits.shape[-1]))  
->>>>>>> 4fb39419
                 process_logits = process_logits.reshape(batch, seq_len, vocab_size)
 
                 # Evaluate the posterior of the candidates to select the accepted candidate prefix
@@ -1388,7 +1333,6 @@
         )
         hidden_states = whisper_model_outputs[0]
         if self.config.output_whisper_original:
-<<<<<<< HEAD
             orig_logits = self.output_whisper_original(
                 whisper_model_outputs,
                 use_cache,
@@ -1397,9 +1341,6 @@
                 attention_mask,
                 cross_attn_head_mask,
             )
-=======
-            orig_logits = self._output_whisper_original(whisper_model_outputs, use_cache, past_key_values, head_mask, attention_mask, cross_attn_head_mask)
->>>>>>> 4fb39419
         medusa_logits = []
 
         if self.config.medusa_heads_type == "base_head":
@@ -1410,7 +1351,7 @@
                     base_logits = head_proj
                 medusa_logits.append(head_proj)
                 if disable_medusa:
-                    # If Medusa is disabled, only the base head should be calculated. 
+                    # If Medusa is disabled, only the base head should be calculated.
                     # This occurs during the evaluation phase of the Medusa heads' output.
                     break
 
@@ -1418,7 +1359,6 @@
             base_logits = self.whisper_model.proj_out(hidden_states)
             medusa_logits.append(base_logits)
 
-<<<<<<< HEAD
             if not disable_medusa:
                 if self.config.medusa_heads_type == "medusa_block":
                     use_cache = (
@@ -1506,22 +1446,6 @@
                             whisper_model_outputs.cross_attentions += (
                                 medusa_block_decoder_outputs[2],
                             )
-=======
-            if self.config.medusa_heads_type == "medusa_block":
-                self._forward_medusa_block(
-                    use_cache,
-                    attention_mask,
-                    head_mask,
-                    cross_attn_head_mask,
-                    past_key_values,
-                    output_attentions,
-                    whisper_model_outputs,
-                    medusa_logits,
-                    disable_medusa
-                )
-            else:
-                raise ValueError("Invalid medusa_heads_type, received {}".format(self.config.medusa_heads_type))
->>>>>>> 4fb39419
 
         stack_heads_logits = torch.stack(medusa_logits, dim=0)
 
@@ -1544,16 +1468,8 @@
             labels = labels.to(hidden_states.device)
             if self.config.medusa_loss_on_original:
                 loss = loss_fct(stack_heads_logits, labels)
-<<<<<<< HEAD
-                if (
-                    hasattr(self.config, "medusa_kl_loss")
-                    and self.config.medusa_kl_loss
-                ):
+                if getattr(self.config, "medusa_kl_loss", False):
                     kl_loss = kl_fct(stack_heads_logits, kl_base_logits)
-=======
-                if getattr(self.config, "medusa_kl_loss", False):
-                    kl_loss = kl_fct(stack_heads_logits,kl_base_logits)
->>>>>>> 4fb39419
                     loss = loss + kl_loss
             else:
                 loss = loss_fct(
@@ -1580,8 +1496,8 @@
         )
 
     def _forward_medusa_block(
-        self, 
-        use_cache:Optional[bool] = None,
+        self,
+        use_cache: Optional[bool] = None,
         attention_mask: Optional[torch.LongTensor] = None,
         head_mask: Optional[torch.Tensor] = None,
         cross_attn_head_mask: Optional[torch.Tensor] = None,
@@ -1590,45 +1506,37 @@
         whisper_model_outputs: Optional[Seq2SeqLMOutput] = None,
         medusa_logits: Optional[List[torch.FloatTensor]] = None,
         disable_medusa: Optional[bool] = False,
-        ):                      
-        use_cache = (
-                        use_cache if use_cache is not None else self.config.use_cache
-                    )
-        past_key_value = (
-                        past_key_values[-1] if past_key_values is not None else None
-                    )
+    ):
+        use_cache = use_cache if use_cache is not None else self.config.use_cache
+        past_key_value = past_key_values[-1] if past_key_values is not None else None
         medusa_block_decoder_outputs = self.medusa_block(
-                        whisper_model_outputs.last_hidden_state,
-                        attention_mask=attention_mask,
-                        encoder_hidden_states=whisper_model_outputs.encoder_last_hidden_state,
-                        layer_head_mask=(
-                            head_mask[-1] if head_mask is not None else None
-                        ),
-                        cross_attn_layer_head_mask=(
-                            cross_attn_head_mask[-1]
-                            if cross_attn_head_mask is not None
-                            else None
-                        ),
-                        past_key_value=past_key_value,
-                        output_attentions=output_attentions,
-                        use_cache=use_cache,
-                    )
+            whisper_model_outputs.last_hidden_state,
+            attention_mask=attention_mask,
+            encoder_hidden_states=whisper_model_outputs.encoder_last_hidden_state,
+            layer_head_mask=(head_mask[-1] if head_mask is not None else None),
+            cross_attn_layer_head_mask=(
+                cross_attn_head_mask[-1] if cross_attn_head_mask is not None else None
+            ),
+            past_key_value=past_key_value,
+            output_attentions=output_attentions,
+            use_cache=use_cache,
+        )
         if use_cache:
             whisper_model_outputs.past_key_values += (
-                            medusa_block_decoder_outputs[3 if output_attentions else 1],
-                        )
+                medusa_block_decoder_outputs[3 if output_attentions else 1],
+            )
 
         if output_attentions:
             whisper_model_outputs.decoder_attentions += (
-                            medusa_block_decoder_outputs[1],
-                        )
+                medusa_block_decoder_outputs[1],
+            )
 
             if whisper_model_outputs.encoder_last_hidden_state is not None:
                 whisper_model_outputs.cross_attentions += (
-                                medusa_block_decoder_outputs[2],
-                            )
+                    medusa_block_decoder_outputs[2],
+                )
         if disable_medusa:
-            # If Medusa is disabled, only the base head should be calculated, but the past key values must still be computed. 
+            # If Medusa is disabled, only the base head should be calculated, but the past key values must still be computed.
             # Therefore, in disable_medusa mode, the forward pass is performed only for the additional Whisper block, skipping the Medusa heads.
             return
         for i in range(len(self.medusa_heads)):
@@ -1854,68 +1762,25 @@
         for param in self.whisper_layer.parameters():
             param.requires_grad = False
 
-<<<<<<< HEAD
-    def output_whisper_original(
-        self,
-        whisper_model_outputs,
-        use_cache,
-        past_key_values,
-        head_mask,
-        attention_mask,
-        cross_attn_head_mask,
-    ):
-        with torch.no_grad():
-            use_cache = use_cache if use_cache is not None else self.config.use_cache
-            past_key_value = (
-                past_key_values[-2] if past_key_values is not None else None
-            )
-            orig_hidden_state = self.whisper_layer(
-                whisper_model_outputs.decoder_hidden_states[-2],
-                attention_mask=attention_mask,
-                encoder_hidden_states=whisper_model_outputs.encoder_last_hidden_state,
-                layer_head_mask=(head_mask[-2] if head_mask is not None else None),
-                cross_attn_layer_head_mask=(
-                    cross_attn_head_mask[-2]
-                    if cross_attn_head_mask is not None
-                    else None
-                ),
-                past_key_value=past_key_value,
-                output_attentions=None,
-                use_cache=use_cache,
-            )
-            norm_state = self.whisper_model.model.decoder.layer_norm(
-                orig_hidden_state[0]
-            )
-            logits = self.whisper_model.proj_out(norm_state)
-            return logits
-=======
     @torch.no_grad()
     def _output_whisper_original(
-        self, 
+        self,
         whisper_model_outputs: Optional[Seq2SeqLMOutput] = None,
         use_cache: Optional[bool] = None,
         past_key_values: Optional[Tuple[Tuple[torch.FloatTensor]]] = None,
         head_mask: Optional[torch.Tensor] = None,
         attention_mask: Optional[torch.LongTensor] = None,
         cross_attn_head_mask: Optional[torch.Tensor] = None,
-        ):
-        use_cache = (
-            use_cache if use_cache is not None else self.config.use_cache
-        )
-        past_key_value = (
-            past_key_values[-2] if past_key_values is not None else None
-        )
+    ):
+        use_cache = use_cache if use_cache is not None else self.config.use_cache
+        past_key_value = past_key_values[-2] if past_key_values is not None else None
         orig_hidden_state = self.whisper_layer(
             whisper_model_outputs.decoder_hidden_states[-2],
             attention_mask=attention_mask,
             encoder_hidden_states=whisper_model_outputs.encoder_last_hidden_state,
-            layer_head_mask=(
-                head_mask[-2] if head_mask is not None else None
-            ),
+            layer_head_mask=(head_mask[-2] if head_mask is not None else None),
             cross_attn_layer_head_mask=(
-                cross_attn_head_mask[-2]
-                if cross_attn_head_mask is not None
-                else None
+                cross_attn_head_mask[-2] if cross_attn_head_mask is not None else None
             ),
             past_key_value=past_key_value,
             output_attentions=None,
@@ -1924,9 +1789,6 @@
         norm_state = self.whisper_model.model.decoder.layer_norm(orig_hidden_state[0])
         logits = self.whisper_model.proj_out(norm_state)
         return logits
-        
-def get_model(args_i):
->>>>>>> 4fb39419
 
 
 def get_model(args_i):
