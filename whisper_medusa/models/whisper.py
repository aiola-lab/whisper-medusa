from collections import Counter
from typing import Optional, Tuple, Union, Callable, List, TYPE_CHECKING, Dict, Any
from dataclasses import dataclass

import torch
import torch.nn as nn
from transformers import WhisperForConditionalGeneration
from transformers.modeling_outputs import Seq2SeqLMOutput
from transformers import PreTrainedModel
from whisper_medusa.utils.config_and_args import MedusaConfig
from transformers import AutoConfig
import os
import warnings
import copy
from transformers.generation.configuration_utils import GenerationConfig, GenerationMode
from transformers.generation.logits_process import (
    LogitsProcessorList,
)

from transformers.generation.utils import (
    GenerateOutput, 
    logger, 
    NEED_SETUP_CACHE_CLASSES_MAPPING, 
    GenerateNonBeamOutput, 
    GenerateEncoderDecoderOutput,
    GenerateDecoderOnlyOutput,
)
from transformers.utils import ModelOutput
from transformers.generation.stopping_criteria import StoppingCriteriaList
from transformers.integrations import is_deepspeed_zero3_enabled
import whisper_medusa.models.medusa_utils  as medusa_utils
import torch.distributed as dist
import inspect
if TYPE_CHECKING:
    from transformers.modeling_utils import PreTrainedModel
    from transformers.generation.streamers import BaseStreamer
from transformers.models.whisper.modeling_whisper import WhisperDecoderLayer, shift_tokens_right

@dataclass
class WhisperMedusaGenerationOutput:
    input_ids: torch.Tensor
    count_selected_heads: Dict[str, int]


class Whisper2MedusaHeadsConditionalGeneration(WhisperForConditionalGeneration):
    def __init__(self, config, *model_args, **model_kwargs):
        super().__init__(config, *model_args, **model_kwargs)
        self.freeze_name2func = {
            "encoder": self._freeze_encoder,
            "encoder_attn": self._freeze_encoder_and_cross_attn,
            "decoder": self._freeze_decoder,
            "all_but_lm": self.freeze_all_but_lm_head,
            "all": self._freeze_all,
            "all_but_last": self._freeze_all_but_last,
        }
    def _freeze_lm_head(self):
        for p in self.proj_out.parameters():
            p.requires_grad = False

    def freeze_all_but_lm_head(self):
        self._freeze_encoder()
        self._freeze_decoder()

    def _freeze_all(self):
        # freeze all layers but except lm_head
        self._freeze_decoder()
        self._freeze_encoder()
        self._freeze_lm_head()

    def _freeze_all_but_last(self):
        # freeze all layers but except lm_head
        self._freeze_encoder()
        self._freeze_decoder(freeze_last_layer=False)
        self._freeze_lm_head()

    def _freeze_decoder(self, freeze_last_layer: bool = True):
        # Freeze all layers and the last one in medusa model
        decoder_layers = list(self.model.decoder.children())

        for layer in decoder_layers:
            if type(layer) == nn.ModuleList:
                for idx, sub_layer in enumerate(layer):
                    if not freeze_last_layer and idx == len(layer) - 1:
                        break
                    for p in sub_layer.parameters():
                        p.requires_grad = False
            else:
                for p in layer.parameters():
                    p.requires_grad = False

    def _freeze_cross_attn(self):
        for layer in self.model.decoder.layers:
            for p in layer.encoder_attn.parameters():
                p.requires_grad = False

    def _freeze_decoder(self):
        decoder_layers = list(self.model.decoder.children())

        # Freeze all layers except the last one
        for layer in decoder_layers[:-1]:
            for p in layer.parameters():
                p.requires_grad = False

    def _freeze_encoder(self):
        for p in self.model.encoder.parameters():
            p.requires_grad = False

    def _freeze_encoder_and_cross_attn(self):
        self._freeze_cross_attn()
        self._freeze_encoder()

    def freeze_model_parts(self, parts_to_freeze):
        if parts_to_freeze is None:
            return

        if parts_to_freeze not in self.freeze_name2func:
            raise ValueError(
                f"parts_to_freeze {parts_to_freeze} is not supported, "
                f"select from {list(self.freeze_name2func.keys())}"
            )

        self.freeze_name2func[parts_to_freeze]()
    def medusa_forward(
        self,
        input_features: Optional[torch.FloatTensor] = None,
        attention_mask: Optional[torch.LongTensor] = None,
        decoder_input_ids: Optional[torch.LongTensor] = None,
        decoder_attention_mask: Optional[torch.LongTensor] = None,
        head_mask: Optional[torch.Tensor] = None,
        decoder_head_mask: Optional[torch.Tensor] = None,
        cross_attn_head_mask: Optional[torch.Tensor] = None,
        encoder_outputs: Optional[Tuple[Tuple[torch.FloatTensor]]] = None,
        past_key_values: Optional[Tuple[Tuple[torch.FloatTensor]]] = None,
        decoder_inputs_embeds: Optional[Tuple[torch.FloatTensor]] = None,
        decoder_position_ids: Optional[Tuple[torch.LongTensor]] = None,
        labels: Optional[torch.LongTensor] = None,
        use_cache: Optional[bool] = None,
        output_attentions: Optional[bool] = None,
        output_hidden_states: Optional[bool] = None,
        return_dict: Optional[bool] = None,
        **kwargs
    ) -> Union[Tuple[torch.Tensor], Seq2SeqLMOutput]:
        r"""
        labels (`torch.LongTensor` of shape `(batch_size, sequence_length)`, *optional*):
            Labels for computing the language modeling loss. Indices should either be in `[0, ..., config.vocab_size]`
            or -100 (see `input_ids` docstring). Tokens with indices set to `-100` are ignored (masked), the loss is
            only computed for the tokens with labels in `[0, ..., config.vocab_size]`.

        Returns:

        Example:

        ```python
        >>> import torch
        >>> from transformers import AutoProcessor, WhisperForConditionalGeneration
        >>> from datasets import load_dataset

        >>> processor = AutoProcessor.from_pretrained("openai/whisper-tiny.en")
        >>> model = WhisperForConditionalGeneration.from_pretrained("openai/whisper-tiny.en")

        >>> ds = load_dataset("hf-internal-testing/librispeech_asr_dummy", "clean", split="validation")

        >>> inputs = processor(ds[0]["audio"]["array"], return_tensors="pt")
        >>> input_features = inputs.input_features

        >>> generated_ids = model.generate(inputs=input_features)

        >>> transcription = processor.batch_decode(generated_ids, skip_special_tokens=True)[0]
        >>> transcription
        ' Mr. Quilter is the apostle of the middle classes, and we are glad to welcome his gospel.'
        ```"""
        return_dict = return_dict if return_dict is not None else self.config.use_return_dict

        if labels is not None:
            if decoder_input_ids is None and decoder_inputs_embeds is None:
                decoder_input_ids = shift_tokens_right(
                    labels, self.config.pad_token_id, self.config.decoder_start_token_id
                )

        outputs = self.model(
            input_features,
            attention_mask=attention_mask,
            decoder_input_ids=decoder_input_ids,
            encoder_outputs=encoder_outputs,
            decoder_attention_mask=decoder_attention_mask,
            head_mask=head_mask,
            decoder_head_mask=decoder_head_mask,
            cross_attn_head_mask=cross_attn_head_mask,
            past_key_values=past_key_values,
            decoder_inputs_embeds=decoder_inputs_embeds,
            decoder_position_ids=decoder_position_ids,
            use_cache=use_cache,
            output_attentions=output_attentions,
            output_hidden_states=output_hidden_states,
            return_dict=return_dict,
        )
        
        return outputs
  
class MedusaResBlock(nn.Module):
    """
    A Medusa Residual Block module.

    This module performs a linear transformation followed by a SiLU activation,
    and then adds the result to the original input, creating a residual connection.

    Args:
        input_size (int): The size of the hidden layers in the block.
        hidden_size (int): The size of the hidden layers in the block.
    """

    def __init__(self, input_size, hidden_size):
        super().__init__()
        self.linear = nn.Linear(input_size, hidden_size)
        # Initialize as an identity mapping
        torch.nn.init.zeros_(self.linear.weight)
        # Use SiLU activation to keep consistent with the Llama model
        self.act = nn.SiLU()

    def forward(self, x):
        """
        Forward pass of the ResBlock.

        Args:
            x (torch.Tensor): Input tensor.

        Returns:
            torch.Tensor: Output after the residual connection and activation.
        """
        return x + self.act(self.linear(x))
     
class WhisperMedusaModel(PreTrainedModel):
    
    def __init__(self, config):
        # super(WhisperMedusaModel, self).__init__()
        super().__init__(config)
  
        self.whisper_model = Whisper2MedusaHeadsConditionalGeneration.from_pretrained(config.whisper_model_name)
        if self.config.medusa_heads_type  == "whisper_block":
            self.medusa_block = WhisperDecoderLayer(self.whisper_model.config)
            self.medusa_block.load_state_dict(self.whisper_model.model.decoder.layers[-1].state_dict()) # load the last layer of the whisper model
            self.medusa_heads = nn.ModuleList()
            for _ in range(self.config.medusa_num_heads):
                head_list = []
                for _ in range(self.config.medusa_num_layers):
                    head_list.append(MedusaResBlock(self.config.d_model, self.config.medusa_hidden_size))
                self.medusa_heads.append(nn.Sequential(*head_list))

        self.whisper_model.freeze_name2func.update({"whisper": self._freeze_whisper})
        self.update_generation_config(self.config)
    

    def update_generation_config(self, config):
        generation_config_dict = self.whisper_model.generation_config.to_dict()
        self.generation_config = medusa_utils.MedusaGenerationConfig(**generation_config_dict)
        self.generation_config.update(**config.to_dict())

    def _freeze_whisper(self):
        self.whisper_model._freeze_all()
    

    def get_encoder(self):
        return self.whisper_model.get_encoder()

    @classmethod
    def from_pretrained(
        cls,
        pretrained_model_name_or_path,
        *args,
        **kwargs,
    ):
        # Manually load config to ensure that the medusa_num_heads parameter is loaded

        config = AutoConfig.from_pretrained(pretrained_model_name_or_path)
        model = super().from_pretrained(
            pretrained_model_name_or_path,
            *args,
            **kwargs,
            config=config,
        )
        if model.can_generate() and pretrained_model_name_or_path is not None:
            try:
                model.generation_config = medusa_utils.MedusaGenerationConfig.from_pretrained(pretrained_model_name_or_path)
            except OSError:
                logger.info(
                    "Generation config file not found, using a generation config created from the model config."
                )
                pass
        return model

    def get_medusa_choice(self):
        return self.config.medusa_choices 

    def prepare_inputs_for_medusa_tree_generation(
        self,
        decoder_input_ids,
        past_key_values=None,
        use_cache=None,
        encoder_outputs=None,
        attention_mask=None,
        decoder_attention_mask=None,
        **kwargs,
    ):
        decoder_position_ids = kwargs.get("decoder_position_ids", None)

        return {
            "encoder_outputs": encoder_outputs,
            "past_key_values": past_key_values,
            "decoder_input_ids": decoder_input_ids,
            "use_cache": use_cache,
            "decoder_attention_mask": decoder_attention_mask,
            "decoder_position_ids": decoder_position_ids,
        }

    def _update_model_kwargs_for_medusa_generation(
        self,
        outputs: ModelOutput,
        accepted_len: int,
        model_kwargs: Dict[str, Any],
        is_encoder_decoder: bool = False,
        standardize_cache_format: bool = False,
    ) -> Dict[str, Any]:
        # update past_key_values
        model_kwargs["past_key_values"] = self.whisper_model._extract_past_from_model_output(
            outputs, standardize_cache_format=standardize_cache_format
        )
        if getattr(outputs, "state", None) is not None:
            model_kwargs["state"] = outputs.state

        # update token_type_ids with last value
        if "token_type_ids" in model_kwargs:
            token_type_ids = model_kwargs["token_type_ids"]
            model_kwargs["token_type_ids"] = torch.cat([token_type_ids, token_type_ids[:, -1].unsqueeze(-1)], dim=-1)

        if not is_encoder_decoder:
            # update attention mask
            if "attention_mask" in model_kwargs:
                attention_mask = model_kwargs["attention_mask"]
                model_kwargs["attention_mask"] = torch.cat(
                    [attention_mask, attention_mask.new_ones((attention_mask.shape[0], 1))], dim=-1
                )
        else:
            # update decoder attention mask
            if "decoder_attention_mask" in model_kwargs:
                decoder_attention_mask = model_kwargs["decoder_attention_mask"]
                model_kwargs["decoder_attention_mask"] = torch.cat(
                    [decoder_attention_mask, decoder_attention_mask.new_ones((decoder_attention_mask.shape[0], 1))],
                    dim=-1,
                )

        if "cache_position" in model_kwargs and model_kwargs["cache_position"] is not None:
            model_kwargs["cache_position"] = model_kwargs["cache_position"][-1:] + accepted_len

        return model_kwargs

    def _update_medusa_outputs(
        self,
        outputs: ModelOutput,
        tree_outputs: ModelOutput,
        select_indices: torch.Tensor,
        selected_tree_indices: torch.Tensor,
        accept_length: torch.Tensor,
        prev_indices: torch.Tensor,
    ):
        if getattr(outputs, 'decoder_attentions', None) is not None:
            prev_and_accept = torch.cat([prev_indices, select_indices], dim=0)
            orig_decoder_attentions = outputs.decoder_attentions
            tree_decoder_attentions = tree_outputs.decoder_attentions
            all_decoder_attentions = ()
            for i in range(len(orig_decoder_attentions)):
                orig_attentions = orig_decoder_attentions[i]
                tree_attentions = tree_decoder_attentions[i][:,:, selected_tree_indices]
                if len(tree_attentions.shape)<4:
                    tree_attentions = tree_attentions.unsqueeze(2)
                tree_attentions = tree_attentions[:, :, :, prev_and_accept]
                all_decoder_attentions += (orig_attentions,tree_attentions),
            tree_outputs.decoder_attentions = all_decoder_attentions
        if getattr(outputs, 'encoder_attentions', None) is not None:
            tree_outputs.encoder_attentions = outputs.encoder_attentions
        if getattr(outputs, 'cross_attentions', None) is not None:
            orig_cross_attentions = outputs.cross_attentions
            tree_cross_attentions = tree_outputs.cross_attentions
            all_cross_attentions = ()
            for i in range(len(orig_cross_attentions)):
                current_orig_cross_attentions = orig_cross_attentions[i]
                current_tree_cross_attentions = tree_cross_attentions[i][:,:, selected_tree_indices]
                all_cross_attentions += (current_orig_cross_attentions,current_tree_cross_attentions),
            tree_outputs.cross_attentions = all_cross_attentions
        if getattr(outputs, 'encoder_hidden_states', None) is not None:
            tree_outputs.encoder_hidden_states = outputs.encoder_hidden_states
        if getattr(outputs, 'decoder_hidden_states', None) is not None:
            orig_decoder_hidden_states = outputs.decoder_hidden_states
            tree_decoder_hidden_states = tree_outputs.decoder_hidden_states
            all_decoder_hidden_states = ()
            for i in range(len(orig_decoder_hidden_states)):
                current_orig_decoder_hidden_states = orig_decoder_hidden_states[i]
                current_tree_decoder_hidden_states = tree_decoder_hidden_states[i][:, selected_tree_indices]
                all_decoder_hidden_states += (torch.cat([current_orig_decoder_hidden_states, current_tree_decoder_hidden_states], dim=1),)
            tree_outputs.decoder_hidden_states = all_decoder_hidden_states
        if getattr(outputs, 'past_key_values', None) is not None:
            # past_key_values contains decoder num_layers tuples, each with a tuple contains 4 tensors. 
            # The first and second are the attention key and value with shape (batch_size, num_heads, sequence_length, embed_size_per_head)
            # The third and fourth are the cross attention (batch_size, num_heads, encoder_sequence_length, embed_size_per_head)
            all_past_key_values_tuple = ()
            for i in range(len(outputs.past_key_values)): # loop over decoder layers
                layer_tree_past_key_values = tree_outputs.past_key_values[i]
                layer_orig_past_key_values = outputs.past_key_values[i]
                layer_past_key_values_tuple = ()
                for j in range(2): # loop over attention key and value
                    tree_past = layer_tree_past_key_values[j][:, :, select_indices, :]
                    tree_past = tree_past[:, :, :accept_length, :]
                    orig_past = layer_orig_past_key_values[j]
                    layer_past_key_values_tuple += (torch.cat([orig_past, tree_past], dim=2),)
                layer_past_key_values_tuple += (layer_orig_past_key_values[2], layer_orig_past_key_values[3])
                all_past_key_values_tuple += (layer_past_key_values_tuple,)
            tree_outputs.past_key_values = all_past_key_values_tuple


    def _medusa_greedy_search(
        self,
        input_ids: torch.LongTensor,
        logits_processor: Optional[LogitsProcessorList] = None,
        stopping_criteria: Optional[StoppingCriteriaList] = None,
        max_length: Optional[int] = None,
        pad_token_id: Optional[int] = None,
        eos_token_id: Optional[Union[int, List[int]]] = None,
        output_attentions: Optional[bool] = None,
        output_hidden_states: Optional[bool] = None,
        output_scores: Optional[bool] = None,
        output_logits: Optional[bool] = None,
        return_dict_in_generate: Optional[bool] = None,
        medusa_choices: Optional[list] = None,
        temperature: float = 0.0,
        posterior_threshold: float = 0.09,
        posterior_alpha: float = 0.3,
        max_steps: Optional[bool] = None,
        synced_gpus: bool = False,
        streamer: Optional["BaseStreamer"] = None,
        **model_kwargs,
    ) -> Union[GenerateNonBeamOutput, torch.LongTensor]:
        r"""
        Generates sequences of token ids for models with a language modeling head using **greedy decoding** and can be
        used for text-decoder, text-to-text, speech-to-text, and vision-to-text models.

        <Tip warning={true}>

        In most cases, you do not need to call [`~generation.GenerationMixin._greedy_search`] directly. Use generate()
        instead. For an overview of generation strategies and code examples, check the [following
        guide](../generation_strategies).

        </Tip>


        Parameters:
            input_ids (`torch.LongTensor` of shape `(batch_size, sequence_length)`):
                The sequence used as a prompt for the generation.
            logits_processor (`LogitsProcessorList`, *optional*):
                An instance of [`LogitsProcessorList`]. List of instances of class derived from [`LogitsProcessor`]
                used to modify the prediction scores of the language modeling head applied at each generation step.
            stopping_criteria (`StoppingCriteriaList`, *optional*):
                An instance of [`StoppingCriteriaList`]. List of instances of class derived from [`StoppingCriteria`]
                used to tell if the generation loop should stop.

            max_length (`int`, *optional*, defaults to 20):
                **DEPRECATED**. Use `logits_processor` or `stopping_criteria` directly to cap the number of generated
                tokens. The maximum length of the sequence to be generated.
            pad_token_id (`int`, *optional*):
                The id of the *padding* token.
            eos_token_id (`Union[int, List[int]]`, *optional*):
                The id of the *end-of-sequence* token. Optionally, use a list to set multiple *end-of-sequence* tokens.
            output_attentions (`bool`, *optional*, defaults to `False`):
                Whether or not to return the attentions tensors of all attention layers. See `attentions` under
                returned tensors for more details.
            output_hidden_states (`bool`, *optional*, defaults to `False`):
                Whether or not to return the hidden states of all layers. See `hidden_states` under returned tensors
                for more details.
            output_scores (`bool`, *optional*, defaults to `False`):
                Whether or not to return the prediction scores. See `scores` under returned tensors for more details.
            output_logits (`bool`, *optional*, defaults to `False`):
                Whether or not to return the raw prediction logit scores. See `logits` under returned tensors
                for more details.
            return_dict_in_generate (`bool`, *optional*, defaults to `False`):
                Whether or not to return a [`~utils.ModelOutput`] instead of a plain tuple.
            synced_gpus (`bool`, *optional*, defaults to `False`):
                Whether to continue running the while loop until max_length (needed for ZeRO stage 3)
            streamer (`BaseStreamer`, *optional*):
                Streamer object that will be used to stream the generated sequences. Generated tokens are passed
                through `streamer.put(token_ids)` and the streamer is responsible for any further processing.
            model_kwargs:
                Additional model specific keyword arguments will be forwarded to the `forward` function of the model.
                If model is an encoder-decoder model the kwargs should include `encoder_outputs`.

        Return:
            [`~generation.GenerateDecoderOnlyOutput`], [`~generation.GenerateEncoderDecoderOutput`] or
            `torch.LongTensor`: A `torch.LongTensor` containing the generated tokens (default behaviour) or a
            [`~generation.GenerateDecoderOnlyOutput`] if `model.config.is_encoder_decoder=False` and
            `return_dict_in_generate=True` or a [`~generation.GenerateEncoderDecoderOutput`] if
            `model.config.is_encoder_decoder=True`.

        Examples:

        ```python
        >>> from transformers import (
        ...     AutoTokenizer,
        ...     AutoModelForCausalLM,
        ...     LogitsProcessorList,
        ...     MinLengthLogitsProcessor,
        ...     StoppingCriteriaList,
        ...     MaxLengthCriteria,
        ... )

        >>> tokenizer = AutoTokenizer.from_pretrained("openai-community/gpt2")
        >>> model = AutoModelForCausalLM.from_pretrained("openai-community/gpt2")

        >>> # set pad_token_id to eos_token_id because GPT2 does not have a PAD token
        >>> model.generation_config.pad_token_id = model.generation_config.eos_token_id

        >>> input_prompt = "It might be possible to"
        >>> input_ids = tokenizer(input_prompt, return_tensors="pt").input_ids

        >>> # instantiate logits processors
        >>> logits_processor = LogitsProcessorList(
        ...     [
        ...         MinLengthLogitsProcessor(10, eos_token_id=model.generation_config.eos_token_id),
        ...     ]
        ... )
        >>> stopping_criteria = StoppingCriteriaList([MaxLengthCriteria(max_length=20)])

        >>> outputs = model._greedy_search(
        ...     input_ids, logits_processor=logits_processor, stopping_criteria=stopping_criteria
        ... )

        >>> tokenizer.batch_decode(outputs, skip_special_tokens=True)
        ["It might be possible to get a better understanding of the nature of the problem, but it's not"]
        ```"""
        # init values
        logits_processor = logits_processor if logits_processor is not None else LogitsProcessorList()
        stopping_criteria = stopping_criteria if stopping_criteria is not None else StoppingCriteriaList()
        if max_length is not None:
            warnings.warn(
                "`max_length` is deprecated in this function, use"
                " `stopping_criteria=StoppingCriteriaList([MaxLengthCriteria(max_length=max_length)])` instead.",
                UserWarning,
            )
            stopping_criteria = self.whisper_model.validate_stopping_criteria(stopping_criteria, max_length)
        pad_token_id = pad_token_id if pad_token_id is not None else self.generation_config.pad_token_id
        eos_token_id = eos_token_id if eos_token_id is not None else self.generation_config.eos_token_id
        if isinstance(eos_token_id, int):
            eos_token_id = [eos_token_id]
        eos_token_id_tensor = torch.tensor(eos_token_id).to(input_ids.device) if eos_token_id is not None else None
        output_scores = output_scores if output_scores is not None else self.generation_config.output_scores
        output_attentions = (
            output_attentions if output_attentions is not None else self.generation_config.output_attentions
        )
        output_hidden_states = (
            output_hidden_states if output_hidden_states is not None else self.generation_config.output_hidden_states
        )
        return_dict_in_generate = (
            return_dict_in_generate
            if return_dict_in_generate is not None
            else self.generation_config.return_dict_in_generate
        )

        # init attention / hidden states / scores tuples
        raw_logits = () if (return_dict_in_generate and output_logits) else None
        scores = () if (return_dict_in_generate and output_scores) else None
        decoder_attentions = () if (return_dict_in_generate and output_attentions) else None
        cross_attentions = () if (return_dict_in_generate and output_attentions) else None
        decoder_hidden_states = () if (return_dict_in_generate and output_hidden_states) else None

        # if model is an encoder-decoder, retrieve encoder attention weights and hidden states
        if return_dict_in_generate and self.config.is_encoder_decoder:
            encoder_attentions = model_kwargs["encoder_outputs"].get("attentions") if output_attentions else None
            encoder_hidden_states = (
                model_kwargs["encoder_outputs"].get("hidden_states") if output_hidden_states else None
            )

        # keep track of which sequences are already finished
        batch_size, cur_len = input_ids.shape
        if "inputs_embeds" in model_kwargs:
            cur_len = model_kwargs["inputs_embeds"].shape[1]
        this_peer_finished = False
        unfinished_sequences = torch.ones(batch_size, dtype=torch.long, device=input_ids.device)
        model_kwargs["cache_position"] = torch.arange(cur_len, device=input_ids.device)

        # Medusa initialization

        # Cache medusa buffers (the fixed patterns for tree attention)
        if medusa_choices is None:
            medusa_choices = self.get_medusa_choice() # replace with something from config

        if hasattr(self, "medusa_choices") and self.medusa_choices == medusa_choices:
            # Load the cached medusa buffer
            medusa_buffers = self.medusa_buffers
        else:
            # Initialize the medusa buffer
            medusa_buffers = medusa_utils.generate_medusa_buffers(
                medusa_choices, device=self.base_model.device
            )
        self.medusa_buffers = medusa_buffers
        self.medusa_choices = medusa_choices
        medusa_topk = medusa_choices[1:]

        medusa_utils.reset_medusa_mode(self) 
        self.medusa_mask = medusa_buffers["medusa_attn_mask"]
        new_token = 0
        accept_length_list = []

        with torch.inference_mode():
            curr_steps = 0
            while self.whisper_model._has_unfinished_sequences(this_peer_finished, synced_gpus, device=input_ids.device):
<<<<<<< HEAD
                curr_steps += 1
=======

>>>>>>> f68ae277
                # prepare model inputs
                model_inputs = self.whisper_model.prepare_inputs_for_generation(input_ids, **model_kwargs)
                # forward pass to get next token
                outputs = self(
                    **model_inputs,
                    return_dict=True,
                    output_attentions=output_attentions,
                    output_hidden_states=output_hidden_states,
                )

                if synced_gpus and this_peer_finished:
                    continue  # don't waste resources running the code we don't need
                orig_logits = outputs.logits[0]
                medusa_logits = outputs.logits[1:]
                candidates, tree_candidates = medusa_utils.generate_candidates(
                medusa_logits,
                orig_logits,
                medusa_topk,
                medusa_buffers["tree_indices"]
                )

                # Use tree attention to verify the candidates and get predictions
                process_logits, tree_outputs = medusa_utils.tree_decoding(
                    self,
                    tree_candidates,
                    outputs["past_key_values"],# assuming that past_key_values is return from the model
                    medusa_buffers["medusa_position_ids"],
                    input_ids,
                    medusa_buffers["retrieve_indices"],
                    output_attentions,
                    output_hidden_states,
                    model_kwargs,
                )
                logits_processor(input_ids, process_logits) # NOTE - The logic of logits_processor here only functions correctly when batch_size equals 1.
                
                # Evaluate the posterior of the candidates to select the accepted candidate prefix
                best_candidate, accept_length = medusa_utils.evaluate_posterior(
                    process_logits, candidates, temperature, posterior_threshold, posterior_alpha
                )

                accept_length_list.append(accept_length.item())

                # Update the input_ids and logits

                input_ids, next_token_logits, new_token, next_tokens = medusa_utils.update_inference_inputs(
                    self,
                    input_ids,
                    candidates,
                    best_candidate,
                    accept_length,
                    medusa_buffers["retrieve_indices"],
                    outputs,
                    tree_outputs,
                    process_logits,
                    new_token,
                    eos_token_id,
                    pad_token_id,
                    unfinished_sequences,
                )
                # Store scores, attentions and hidden_states when required
                if return_dict_in_generate:
                    if output_scores:
                        scores += (next_token_logits,)
                    if output_logits:
                        raw_logits += (next_token_logits,)
                    if output_attentions:
                        decoder_attentions += (
                            (tree_outputs.decoder_attentions,) if self.config.is_encoder_decoder else (tree_outputs.attentions,)
                        )
                        if self.config.is_encoder_decoder:
                            cross_attentions += (tree_outputs.cross_attentions,)

                    if output_hidden_states:
                        decoder_hidden_states += (
                            (tree_outputs.decoder_hidden_states,)
                            if self.config.is_encoder_decoder
                            else (tree_outputs.hidden_states,)
                        )
                if streamer is not None:
                    streamer.put(next_tokens.cpu())
                model_kwargs = self._update_model_kwargs_for_medusa_generation(
                    tree_outputs,
                    accept_length.item()+1,
                    model_kwargs,
                    is_encoder_decoder=self.config.is_encoder_decoder,
                )

                # if eos_token was found in one sentence, set sentence to finished
                if eos_token_id_tensor is not None: 
                    unfinished_sequences = unfinished_sequences.mul(
                    next_tokens[:,-1].unsqueeze(1).tile(eos_token_id_tensor.shape[0], 1).ne(eos_token_id_tensor.unsqueeze(1)).prod(dim=0))# NOTE - this only check that the last token is eos_token_id 
                
                unfinished_sequences = unfinished_sequences & ~stopping_criteria(input_ids, scores) 
                if max_steps is not None and curr_steps >= max_steps:
                    unfinished_sequences = torch.zeros_like(unfinished_sequences)
                this_peer_finished = unfinished_sequences.max() == 0 or input_ids.shape[1] + self.config.medusa_num_heads >= self.generation_config.max_length

        if streamer is not None:
            streamer.end()
        # print("accept_length", accept_length_list)
        # print("total_proc_time", total_proc_time)
        # print("total_proc_time_list len ", len(total_proc_time_list))

        if return_dict_in_generate:
            if self.config.is_encoder_decoder:
                return GenerateEncoderDecoderOutput(
                    sequences=input_ids,
                    scores=scores,
                    logits=raw_logits,
                    encoder_attentions=encoder_attentions,
                    encoder_hidden_states=encoder_hidden_states,
                    decoder_attentions=decoder_attentions,
                    cross_attentions=cross_attentions,
                    decoder_hidden_states=decoder_hidden_states,
                    past_key_values=model_kwargs.get("past_key_values"),
                )
            else:
                return GenerateDecoderOnlyOutput(
                    sequences=input_ids,
                    scores=scores,
                    logits=raw_logits,
                    attentions=decoder_attentions,
                    hidden_states=decoder_hidden_states,
                    past_key_values=model_kwargs.get("past_key_values"),
                )
        else:
            return WhisperMedusaGenerationOutput(
                input_ids=input_ids,
                count_selected_heads=dict(
                    sorted(
                        Counter(accept_length_list).items()
                    )
                ),
            )

    def _multi_heads_generate(
        self,
        inputs: Optional[torch.Tensor] = None,
        generation_config: Optional[GenerationConfig] = None,
        logits_processor: Optional[LogitsProcessorList] = None,
        stopping_criteria: Optional[StoppingCriteriaList] = None,
        prefix_allowed_tokens_fn: Optional[Callable[[int, torch.Tensor], List[int]]] = None,
        synced_gpus: Optional[bool] = None,
        assistant_model: Optional["PreTrainedModel"] = None,
        streamer: Optional["BaseStreamer"] = None,
        negative_prompt_ids: Optional[torch.Tensor] = None,
        negative_prompt_attention_mask: Optional[torch.Tensor] = None,
        **kwargs,
    ) -> Union[GenerateOutput, torch.LongTensor]:
        r"""

        Generates sequences of token ids for models with a language modeling head.

        <Tip warning={true}>

        Most generation-controlling parameters are set in `generation_config` which, if not passed, will be set to the
        model's default generation configuration. You can override any `generation_config` by passing the corresponding
        parameters to generate(), e.g. `.generate(inputs, num_beams=4, do_sample=True)`.

        For an overview of generation strategies and code examples, check out the [following
        guide](../generation_strategies).

        </Tip>

        Parameters:
            inputs (`torch.Tensor` of varying shape depending on the modality, *optional*):
                The sequence used as a prompt for the generation or as model inputs to the encoder. If `None` the
                method initializes it with `bos_token_id` and a batch size of 1. For decoder-only models `inputs`
                should be in the format of `input_ids`. For encoder-decoder models *inputs* can represent any of
                `input_ids`, `input_values`, `input_features`, or `pixel_values`.
            generation_config (`~generation.GenerationConfig`, *optional*):
                The generation configuration to be used as base parametrization for the generation call. `**kwargs`
                passed to generate matching the attributes of `generation_config` will override them. If
                `generation_config` is not provided, the default will be used, which has the following loading
                priority: 1) from the `generation_config.json` model file, if it exists; 2) from the model
                configuration. Please note that unspecified parameters will inherit [`~generation.GenerationConfig`]'s
                default values, whose documentation should be checked to parameterize generation.
            logits_processor (`LogitsProcessorList`, *optional*):
                Custom logits processors that complement the default logits processors built from arguments and
                generation config. If a logit processor is passed that is already created with the arguments or a
                generation config an error is thrown. This feature is intended for advanced users.
            stopping_criteria (`StoppingCriteriaList`, *optional*):
                Custom stopping criteria that complements the default stopping criteria built from arguments and a
                generation config. If a stopping criteria is passed that is already created with the arguments or a
                generation config an error is thrown. If your stopping criteria depends on the `scores` input, make
                sure you pass `return_dict_in_generate=True, output_scores=True` to `generate`. This feature is
                intended for advanced users.
            prefix_allowed_tokens_fn (`Callable[[int, torch.Tensor], List[int]]`, *optional*):
                If provided, this function constraints the beam search to allowed tokens only at each step. If not
                provided no constraint is applied. This function takes 2 arguments: the batch ID `batch_id` and
                `input_ids`. It has to return a list with the allowed tokens for the next generation step conditioned
                on the batch ID `batch_id` and the previously generated tokens `inputs_ids`. This argument is useful
                for constrained generation conditioned on the prefix, as described in [Autoregressive Entity
                Retrieval](https://arxiv.org/abs/2010.00904).
            synced_gpus (`bool`, *optional*):
                Whether to continue running the while loop until max_length. Unless overridden this flag will be set to
                `True` under DeepSpeed ZeRO Stage 3 multiple GPUs environment to avoid hanging if one GPU finished
                generating before other GPUs. Otherwise it'll be set to `False`.
            assistant_model (`PreTrainedModel`, *optional*):
                An assistant model that can be used to accelerate generation. The assistant model must have the exact
                same tokenizer. The acceleration is achieved when forecasting candidate tokens with the assistent model
                is much faster than running generation with the model you're calling generate from. As such, the
                assistant model should be much smaller.
            streamer (`BaseStreamer`, *optional*):
                Streamer object that will be used to stream the generated sequences. Generated tokens are passed
                through `streamer.put(token_ids)` and the streamer is responsible for any further processing.
            negative_prompt_ids (`torch.LongTensor` of shape `(batch_size, sequence_length)`, *optional*):
                The negative prompt needed for some processors such as CFG. The batch size must match the input batch
                size. This is an experimental feature, subject to breaking API changes in future versions.
            negative_prompt_attention_mask (`torch.LongTensor` of shape `(batch_size, sequence_length)`, *optional*):
                Attention_mask for `negative_prompt_ids`.
            kwargs (`Dict[str, Any]`, *optional*):
                Ad hoc parametrization of `generation_config` and/or additional model-specific kwargs that will be
                forwarded to the `forward` function of the model. If the model is an encoder-decoder model, encoder
                specific kwargs should not be prefixed and decoder specific kwargs should be prefixed with *decoder_*.

        Return:
            [`~utils.ModelOutput`] or `torch.LongTensor`: A [`~utils.ModelOutput`] (if `return_dict_in_generate=True`
            or when `config.return_dict_in_generate=True`) or a `torch.FloatTensor`.

                If the model is *not* an encoder-decoder model (`model.config.is_encoder_decoder=False`), the possible
                [`~utils.ModelOutput`] types are:

                    - [`~generation.GenerateDecoderOnlyOutput`],
                    - [`~generation.GenerateBeamDecoderOnlyOutput`]

                If the model is an encoder-decoder model (`model.config.is_encoder_decoder=True`), the possible
                [`~utils.ModelOutput`] types are:

                    - [`~generation.GenerateEncoderDecoderOutput`],
                    - [`~generation.GenerateBeamEncoderDecoderOutput`]
        """
        # 1. Handle `generation_config` and kwargs that might update it, and validate the `.generate()` call
        self.whisper_model._validate_model_class()
        generation_config, model_kwargs = self.whisper_model._prepare_generation_config(generation_config, **kwargs) 
        self.whisper_model._validate_model_kwargs(model_kwargs.copy())

        # 2. Set generation parameters if not already defined
        if synced_gpus is None:
            if is_deepspeed_zero3_enabled() and dist.get_world_size() > 1:
                synced_gpus = True
            else:
                synced_gpus = False
        logits_processor = logits_processor if logits_processor is not None else LogitsProcessorList()
        stopping_criteria = stopping_criteria if stopping_criteria is not None else StoppingCriteriaList()

        if generation_config.pad_token_id is None and generation_config.eos_token_id is not None:
            if model_kwargs.get("attention_mask", None) is None:
                logger.warning(
                    "The attention mask and the pad token id were not set. As a consequence, you may observe "
                    "unexpected behavior. Please pass your input's `attention_mask` to obtain reliable results."
                )
            eos_token_id = generation_config.eos_token_id
            if isinstance(eos_token_id, list):
                eos_token_id = eos_token_id[0]
            logger.warning(f"Setting `pad_token_id` to `eos_token_id`:{eos_token_id} for open-end generation.")
            generation_config.pad_token_id = eos_token_id

        # 3. Define model inputs
        # inputs_tensor has to be defined
        # model_input_name is defined if model-specific keyword input is passed
        # otherwise model_input_name is None
        # all model-specific keyword inputs are removed from `model_kwargs`
        inputs_tensor, model_input_name, model_kwargs = self.whisper_model._prepare_model_inputs(
            inputs, generation_config.bos_token_id, model_kwargs
        )
        batch_size = inputs_tensor.shape[0]

        # 4. Define other model kwargs
        model_kwargs["output_attentions"] = generation_config.output_attentions
        model_kwargs["output_hidden_states"] = generation_config.output_hidden_states
        # decoder-only models with inputs_embeds forwarding must use caching (otherwise we can't detect whether we are
        # generating the first new token or not, and we only want to use the embeddings for the first new token)
        if not self.config.is_encoder_decoder and model_input_name == "inputs_embeds":
            model_kwargs["use_cache"] = True
        else:
            model_kwargs["use_cache"] = generation_config.use_cache

        accepts_attention_mask = "attention_mask" in set(inspect.signature(self.forward).parameters.keys())
        requires_attention_mask = "encoder_outputs" not in model_kwargs

        if model_kwargs.get("attention_mask", None) is None and requires_attention_mask and accepts_attention_mask:
            model_kwargs["attention_mask"] = self.whisper_model._prepare_attention_mask_for_generation(
                inputs_tensor, generation_config.pad_token_id, generation_config.eos_token_id
            )

        # decoder-only models should use left-padding for generation
        if not self.config.is_encoder_decoder:
            # If `input_ids` was given, check if the last id in any sequence is `pad_token_id`
            # Note: If using, `inputs_embeds` this check does not work, because we want to be more hands-off.
            if (
                generation_config.pad_token_id is not None
                and len(inputs_tensor.shape) == 2
                and torch.sum(inputs_tensor[:, -1] == generation_config.pad_token_id) > 0
            ):
                logger.warning(
                    "A decoder-only architecture is being used, but right-padding was detected! For correct "
                    "generation results, please set `padding_side='left'` when initializing the tokenizer."
                )

        if self.config.is_encoder_decoder and "encoder_outputs" not in model_kwargs:
            # if model is encoder decoder encoder_outputs are created
            # and added to `model_kwargs`
            model_kwargs = self.whisper_model._prepare_encoder_decoder_kwargs_for_generation(
                inputs_tensor, model_kwargs, model_input_name
            )

        # 5. Prepare `input_ids` which will be used for auto-regressive generation
        if self.config.is_encoder_decoder:
            input_ids, model_kwargs = self.whisper_model._prepare_decoder_input_ids_for_generation(
                batch_size=batch_size,
                model_input_name=model_input_name,
                model_kwargs=model_kwargs,
                decoder_start_token_id=generation_config.decoder_start_token_id,
                bos_token_id=generation_config.bos_token_id,
                device=inputs_tensor.device,
            )
        else:
            input_ids = inputs_tensor if model_input_name == "input_ids" else model_kwargs.pop("input_ids")

        if streamer is not None:
            streamer.put(input_ids.cpu())

        # 6. Prepare `max_length` depending on other stopping criteria.
        input_ids_length = input_ids.shape[-1]
        has_default_max_length = kwargs.get("max_length") is None and generation_config.max_length is not None
        if generation_config.max_new_tokens is not None:
            if not has_default_max_length and generation_config.max_length is not None:
                logger.warning(
                    f"Both `max_new_tokens` (={generation_config.max_new_tokens}) and `max_length`(="
                    f"{generation_config.max_length}) seem to have been set. `max_new_tokens` will take precedence. "
                    "Please refer to the documentation for more information. "
                    "(https://huggingface.co/docs/transformers/main/en/main_classes/text_generation)"
                )
            generation_config.max_length = generation_config.max_new_tokens + input_ids_length

        # otherwise the total length [inputs-embeds-len + new-tokens-len] will go beyond indicated `max_length``
        elif (
            model_input_name == "inputs_embeds"
            and inputs_tensor.shape[:-1] != input_ids.shape
            and not self.config.is_encoder_decoder
        ):
            generation_config.max_length -= inputs_tensor.shape[1]
            generation_config.min_length = max(generation_config.min_length - inputs_tensor.shape[1], 0)

        if generation_config.cache_implementation in NEED_SETUP_CACHE_CLASSES_MAPPING:
            if generation_config.cache_implementation == "static":
                if model_kwargs.get("past_key_values", False) is not False:
                    raise ValueError(
                        "Using `past_key_values` argument with `generate()` when using a static KV cache is not supported. Please open an issue in Transformers GitHub repository."
                    )
                cache_cls = NEED_SETUP_CACHE_CLASSES_MAPPING["static"]
                if not callable(getattr(self, "_setup_cache", None)):
                    raise ValueError(
                        "The `generation_config` defines a `cache_implementation` that is not compatible with this model."
                        " Make sure it has a `_setup_cache` function."
                    )
                self.whisper_model._setup_cache(cache_cls, max_batch_size=batch_size, max_cache_len=generation_config.max_length)

        self.whisper_model._validate_generated_length(generation_config, input_ids_length, has_default_max_length)

        # 7. determine generation mode
        generation_mode = generation_config.get_generation_mode(assistant_model)

        if streamer is not None and (generation_config.num_beams > 1):
            raise ValueError(
                "`streamer` cannot be used with beam search (yet!). Make sure that `num_beams` is set to 1."
            )

        if self.device.type != input_ids.device.type:
            warnings.warn(
                "You are calling .generate() with the `input_ids` being on a device type different"
                f" than your model's device. `input_ids` is on {input_ids.device.type}, whereas the model"
                f" is on {self.device.type}. You may experience unexpected behaviors or slower generation."
                " Please make sure that you have put `input_ids` to the"
                f" correct device by calling for example input_ids = input_ids.to('{self.device.type}') before"
                " running `.generate()`.",
                UserWarning,
            )

        # 8. prepare distribution pre_processing samplers
        prepared_logits_processor = self.whisper_model._get_logits_processor(
            generation_config=generation_config,
            input_ids_seq_length=input_ids_length,
            encoder_input_ids=inputs_tensor,
            prefix_allowed_tokens_fn=prefix_allowed_tokens_fn,
            logits_processor=logits_processor,
            model_kwargs=model_kwargs,
            negative_prompt_ids=negative_prompt_ids,
            negative_prompt_attention_mask=negative_prompt_attention_mask,
        )

        # 9. prepare stopping criteria
        prepared_stopping_criteria = self.whisper_model._get_stopping_criteria(
            generation_config=generation_config, stopping_criteria=stopping_criteria
        )

        if generation_mode == GenerationMode.GREEDY_SEARCH:
            # 11. run greedy search
            result = self._medusa_greedy_search(
                input_ids,
                logits_processor=prepared_logits_processor,
                stopping_criteria=prepared_stopping_criteria,
                pad_token_id=generation_config.pad_token_id,
                eos_token_id=generation_config.eos_token_id,
                output_scores=generation_config.output_scores,
                output_logits=generation_config.output_logits,
                return_dict_in_generate=generation_config.return_dict_in_generate,
                temperature=generation_config.temperature,
                posterior_threshold=generation_config.posterior_threshold,
                posterior_alpha=generation_config.posterior_alpha,
                max_steps=generation_config.max_steps,
                synced_gpus=synced_gpus,
                streamer=streamer,
                **model_kwargs,
            )
        elif generation_mode == GenerationMode.BEAM_SEARCH:
            raise Exception("Beam search is not supported with medusa for now")
        elif generation_mode == GenerationMode.GROUP_BEAM_SEARCH:
            raise Exception("Beam search is not supported with medusa for now")
        
        if generation_config.cache_implementation in NEED_SETUP_CACHE_CLASSES_MAPPING:
            if not callable(getattr(self, "_reset_cache", None)):
                raise ValueError(
                    "A `static_cache` was used to generate but there was a failure when trying to  release the cache. "
                    " Make sure this model implements a `_reset_cache` function."
                )
            self._reset_cache()

        return result

    def _retrieve_logit_processors(self, generation_config, logits_processor, begin_index, is_shortform, num_beams):
        if generation_config.return_timestamps is True: 
            
            raise NotImplementedError("return_timestamps is not supported with medusa for now")
            # TODO - Implement return_timestamps
            # timestamp_processor = medusa_utils.MedusaWhisperTimeStampLogitsProcessor(generation_config, begin_index=begin_index)
            # logits_processor = (
            #     [timestamp_processor] if logits_processor is None else [timestamp_processor] + logits_processor
            # )

        if generation_config.suppress_tokens is not None:
            suppress_tokens_processor = medusa_utils.MedusaSuppressTokensLogitsProcessor(generation_config.suppress_tokens)
            logits_processor = (
                [suppress_tokens_processor]
                if logits_processor is None
                else [suppress_tokens_processor] + logits_processor
            )
            generation_config.suppress_tokens = None

        if generation_config.begin_suppress_tokens is not None:
            begin_suppress_processor = medusa_utils.MedusaSuppressTokensAtBeginLogitsProcessor(
                generation_config.begin_suppress_tokens, begin_index=begin_index
            )
            logits_processor = (
                [begin_suppress_processor]
                if logits_processor is None
                else [begin_suppress_processor] + logits_processor
            )
            generation_config.begin_suppress_tokens = None

        if generation_config.no_speech_threshold is not None and not is_shortform: 
            
            raise NotImplementedError("no_speech_detection is not supported with medusa for now")
            # TODO - Implement no_speech_detection
            # no_speech_detector = medusa_utils.MedusaWhisperNoSpeechDetection(
            #     no_speech_token=generation_config.no_timestamps_token_id - 1,
            #     begin_index=begin_index,
            #     scores_is_logprobs=num_beams > 1,
            # )
            # logits_processor = (
            #     [no_speech_detector] if logits_processor is None else [no_speech_detector] + logits_processor
            # )
            # no_speech_detector.set_model(self)

        return logits_processor
    
    def freeze_model_parts(self, parts_to_freeze):
        self.whisper_model.freeze_model_parts(parts_to_freeze)

    def forward(
        self,
        input_features: Optional[torch.FloatTensor] = None,
        attention_mask: Optional[torch.LongTensor] = None,
        decoder_input_ids: Optional[torch.LongTensor] = None,
        decoder_attention_mask: Optional[torch.LongTensor] = None,
        head_mask: Optional[torch.Tensor] = None,
        decoder_head_mask: Optional[torch.Tensor] = None,
        cross_attn_head_mask: Optional[torch.Tensor] = None,
        encoder_outputs: Optional[Tuple[Tuple[torch.FloatTensor]]] = None,
        past_key_values: Optional[Tuple[Tuple[torch.FloatTensor]]] = None,
        decoder_inputs_embeds: Optional[Tuple[torch.FloatTensor]] = None,
        decoder_position_ids: Optional[Tuple[torch.LongTensor]] = None,
        labels: Optional[torch.LongTensor] = None,
        use_cache: Optional[bool] = None,
        output_attentions: Optional[bool] = None,
        output_hidden_states: Optional[bool] = None,
        return_dict: Optional[bool] = None,
        disable_medusa: Optional[bool] = False,
        **kwargs
    ) -> Union[Tuple[torch.Tensor], Seq2SeqLMOutput]:
        
        whisper_model_outputs = self.whisper_model.medusa_forward(
            input_features=input_features,
            attention_mask=attention_mask,
            decoder_input_ids=decoder_input_ids,
            decoder_attention_mask=decoder_attention_mask,
            head_mask=head_mask,
            decoder_head_mask=decoder_head_mask,
            cross_attn_head_mask=cross_attn_head_mask,
            encoder_outputs=encoder_outputs,
            past_key_values=past_key_values,
            decoder_inputs_embeds=decoder_inputs_embeds,
            decoder_position_ids=decoder_position_ids,
            labels=labels,
            use_cache=use_cache,
            output_attentions=output_attentions,
            output_hidden_states=output_hidden_states,
            return_dict=return_dict,
        )
        hidden_states = whisper_model_outputs[0]
        medusa_logits = []
        

        if self.config.medusa_heads_type == "base_head":
            for i in range(len(self.medusa_heads)):
                head_out = self.medusa_heads[i](hidden_states)
                head_proj = self.whisper_model.proj_out(head_out)
                if i == 0:
                    base_logits = head_proj
                medusa_logits.append(head_proj)  
                if disable_medusa:
                    break
                      
        else:
            base_logits = self.whisper_model.proj_out(hidden_states)
            medusa_logits.append(base_logits)
            if not disable_medusa:
                if self.config.medusa_heads_type == "whisper_block":
                    use_cache = use_cache if use_cache is not None else self.config.use_cache
                    past_key_value = past_key_values[-1] if past_key_values is not None else None 
                    medusa_block_decoder_outputs = self.medusa_block(
                        whisper_model_outputs.last_hidden_state,
                        attention_mask=attention_mask,
                        encoder_hidden_states=whisper_model_outputs.encoder_last_hidden_state,
                        layer_head_mask=(head_mask[-1] if head_mask is not None else None),
                        cross_attn_layer_head_mask=(cross_attn_head_mask[-1] if cross_attn_head_mask is not None else None ),
                        past_key_value=past_key_value,
                        output_attentions=output_attentions,
                        use_cache=use_cache,
                                )
                    if use_cache:
                        whisper_model_outputs.past_key_values += (medusa_block_decoder_outputs[3 if output_attentions else 1],)

                    if output_attentions:
                        whisper_model_outputs.decoder_attentions += (medusa_block_decoder_outputs[1],)

                        if whisper_model_outputs.encoder_last_hidden_state is not None:
                            whisper_model_outputs.cross_attentions += (medusa_block_decoder_outputs[2],)

                    for i in range(len(self.medusa_heads)):
                        head_out = self.medusa_heads[i](medusa_block_decoder_outputs[0])
                        head_proj = self.whisper_model.proj_out(head_out)
                        medusa_logits.append(head_proj)
                else:
                    raise ValueError("Invalid medusa_heads_type")
            else:
                if self.config.medusa_heads_type == "whisper_block":
                    use_cache = use_cache if use_cache is not None else self.config.use_cache
                    past_key_value = past_key_values[-1] if past_key_values is not None else None 
                    medusa_block_decoder_outputs = self.medusa_block(
                        whisper_model_outputs.last_hidden_state,
                        attention_mask=attention_mask,
                        encoder_hidden_states=whisper_model_outputs.encoder_last_hidden_state,
                        layer_head_mask=(head_mask[-1] if head_mask is not None else None),
                        cross_attn_layer_head_mask=(cross_attn_head_mask[-1] if cross_attn_head_mask is not None else None ),
                        past_key_value=past_key_value,
                        output_attentions=output_attentions,
                        use_cache=use_cache,
                                )
                    if use_cache:
                        whisper_model_outputs.past_key_values += (medusa_block_decoder_outputs[3 if output_attentions else 1],)

                    if output_attentions:
                        whisper_model_outputs.decoder_attentions += (medusa_block_decoder_outputs[1],)

                        if whisper_model_outputs.encoder_last_hidden_state is not None:
                            whisper_model_outputs.cross_attentions += (medusa_block_decoder_outputs[2],)

        stack_heads_logits = torch.stack(medusa_logits, dim=0)


        loss = None

        if not return_dict:
            output = (stack_heads_logits,) + whisper_model_outputs[1:]
            return ((loss,) + output) if loss is not None else output

        return Seq2SeqLMOutput(
            loss=loss,
            logits=stack_heads_logits,
            past_key_values=whisper_model_outputs.past_key_values,
            decoder_hidden_states=whisper_model_outputs.decoder_hidden_states,
            decoder_attentions=whisper_model_outputs.decoder_attentions,
            cross_attentions=whisper_model_outputs.cross_attentions,
            encoder_last_hidden_state=whisper_model_outputs.encoder_last_hidden_state,
            encoder_hidden_states=whisper_model_outputs.encoder_hidden_states,
            encoder_attentions=whisper_model_outputs.encoder_attentions,
        )

    def generate(
        self,
        input_features: Optional[torch.Tensor] = None,
        generation_config: Optional[GenerationConfig] = None,
        logits_processor: Optional[LogitsProcessorList] = None,
        stopping_criteria: Optional[StoppingCriteriaList] = None,
        prefix_allowed_tokens_fn: Optional[Callable[[int, torch.Tensor], List[int]]] = None,
        synced_gpus: bool = False,
        return_timestamps: Optional[bool] = None,
        task: Optional[str] = None,
        language: Optional[str] = None,
        is_multilingual: Optional[bool] = None,
        prompt_ids: Optional[torch.Tensor] = None,
        prompt_condition_type: Optional[str] = None,  # first-segment, all-segments
        condition_on_prev_tokens: Optional[bool] = None,
        temperature: Optional[Union[float, Tuple[float, ...]]] = None,
        compression_ratio_threshold: Optional[float] = None,
        logprob_threshold: Optional[float] = None,
        no_speech_threshold: Optional[float] = None,
        num_segment_frames: Optional[int] = None,
        attention_mask: Optional[torch.Tensor] = None,
        time_precision: float = 0.02,
        return_token_timestamps: Optional[bool] = None,
        return_segments: bool = False,
        return_dict_in_generate: Optional[bool] = None,
        **kwargs,
    ):
        # # 0. deprecate old inputs
        if not input_features is None:
            assert input_features.shape[0] == 1, "Only support batch size 1 for now!!"
        else:
            assert kwargs["encoder_outputs"].last_hidden_state.shape[0] == 1, "Only support batch size 1 for now!!"
        
        if "inputs" in kwargs:
            input_features = kwargs.pop("inputs")
            warnings.warn(
                "The input name `inputs` is deprecated. Please make sure to use `input_features` instead.",
                FutureWarning,
            )
        # 1. copy generation config
        if generation_config is None:
            generation_config = copy.deepcopy(self.generation_config)
        else:
            generation_config = copy.deepcopy(generation_config)
            


        # 2. set global generate variables
        input_stride = self.whisper_model.model.encoder.conv1.stride[0] * self.whisper_model.model.encoder.conv2.stride[0]
        num_segment_frames = input_stride * self.config.max_source_positions
        batch_size, total_input_frames = self.whisper_model._retrieve_total_input_frames(
            input_features=input_features, input_stride=input_stride, kwargs=kwargs
        )
        is_shortform = total_input_frames <= num_segment_frames

        if is_shortform:
            # warn user of ignored inputs
            self.whisper_model._maybe_warn_unused_inputs(
                condition_on_prev_tokens=condition_on_prev_tokens,
                temperature=temperature,
                compression_ratio_threshold=compression_ratio_threshold,
                logprob_threshold=logprob_threshold,
                no_speech_threshold=no_speech_threshold,
                total_input_frames=total_input_frames,
            )

        # 3. Make sure generation config is correctly set
        # Make sure the generation config is correctly set depending on whether timestamps are to be returned or not
        self.whisper_model._set_return_outputs(
            return_dict_in_generate=return_dict_in_generate,
            return_token_timestamps=return_token_timestamps,
            is_shortform=is_shortform,
            logprob_threshold=logprob_threshold,
            generation_config=generation_config,
        )
        self.whisper_model._set_return_timestamps(
            return_timestamps=return_timestamps, is_shortform=is_shortform, generation_config=generation_config
        )
        
        if isinstance(language, list):
            if is_multilingual is None:
                is_multilingual = False
            if len(set(language)) != 1:
                language = None
                is_multilingual = True or is_multilingual
            else:
                language = language[0]
                is_multilingual = False or is_multilingual
   
        is_multilingual = True
        self.whisper_model._set_language_and_task(
            language=language, task=task, is_multilingual=is_multilingual, generation_config=generation_config
        )
        self.whisper_model._set_token_ids(generation_config=generation_config, config=self.config, kwargs=kwargs)
        self.whisper_model._set_num_frames(
            return_token_timestamps=return_token_timestamps, generation_config=generation_config, kwargs=kwargs
        )
        self.whisper_model._set_thresholds_and_condition(
            generation_config=generation_config,
            logprob_threshold=logprob_threshold,
            compression_ratio_threshold=compression_ratio_threshold,
            no_speech_threshold=no_speech_threshold,
            condition_on_prev_tokens=condition_on_prev_tokens,
        )
        self.whisper_model._set_prompt_condition_type(
            generation_config=generation_config,
            prompt_condition_type=prompt_condition_type,
        )

        # pass self.config for backward compatibility
        init_tokens = self.whisper_model._retrieve_init_tokens(
            input_features,
            generation_config=generation_config,
            config=self.config,
            num_segment_frames=num_segment_frames,
            kwargs=kwargs,
        )
        # passing `decoder_input_ids` is deprecated - the only exception is for assisted generation
        # where the input ids are handled explicitly by the generate method
        self.whisper_model._check_decoder_input_ids(kwargs=kwargs)

        # 3. Retrieve logits processors
        begin_index = len(init_tokens)

        logits_processor = self._retrieve_logit_processors(
            generation_config=generation_config,
            logits_processor=logits_processor,
            begin_index=begin_index,  # begin index is index of first generated decoder token
            is_shortform=is_shortform,
            num_beams=kwargs.get("num_beams", 1),
        )

        # 5. If we're in shortform mode, simple generate the whole input at once and return the output
        if is_shortform:
            if temperature is not None:
                kwargs["temperature"] = temperature

            decoder_input_ids = kwargs.pop("decoder_input_ids", None)
            if decoder_input_ids is None:
                one_tensor = torch.ones((batch_size, 1), device=self.device, dtype=torch.long)
                decoder_input_ids = torch.cat([t * one_tensor for t in init_tokens], dim=-1)

            if prompt_ids is not None:
                decoder_input_ids = torch.cat(
                    [prompt_ids[None].repeat(decoder_input_ids.shape[0], 1), decoder_input_ids], dim=-1
                )

            if kwargs.get("max_new_tokens", 0) + decoder_input_ids.shape[-1] > self.config.max_target_positions:
                max_new_tokens = kwargs.get("max_new_tokens", 0)
                raise ValueError(
                    f"The length of `decoder_input_ids` equal `prompt_ids` plus special start tokens is {decoder_input_ids.shape[-1]}, and the `max_new_tokens` "
                    f"is {max_new_tokens}. Thus, the combined length of "
                    f"`decoder_input_ids` and `max_new_tokens` is: {max_new_tokens + decoder_input_ids.shape[-1]}. This exceeds the "
                    f"`max_target_positions` of the Whisper model: {self.config.max_target_positions}. "
                    "You should either reduce the length of your prompt, or reduce the value of `max_new_tokens`, "
                    f"so that their combined length is less than {self.config.max_target_positions}."
                )
            
            outputs = self._multi_heads_generate(input_features,
                        generation_config=generation_config,
                        logits_processor=logits_processor,
                        stopping_criteria=stopping_criteria,
                        prefix_allowed_tokens_fn=prefix_allowed_tokens_fn,
                        synced_gpus=synced_gpus,
                        decoder_input_ids=decoder_input_ids,
                        **kwargs,)

            if generation_config.return_token_timestamps and hasattr(generation_config, "alignment_heads"):
                outputs["token_timestamps"] = self._extract_token_timestamps(
                    outputs, generation_config.alignment_heads, num_frames=generation_config.num_frames
                )

            return outputs

        else:
            raise NotImplementedError("Longform generation is not supported yet")

def get_model(args_i):

    if args_i.model_type == "medusa":
        if not os.path.exists(args_i.whisper_model_name):
            config = MedusaConfig(medusa_num_heads=args_i.medusa_num_heads, 
                                medusa_num_layers=args_i.medusa_num_layers, 
                                whisper_model_name=args_i.whisper_model_name,
                                medusa_hidden_size=args_i.medusa_hidden_size,
                                medusa_heads_type=args_i.medusa_heads_type,
                                medusa_choices=args_i.medusa_choices,
                                medusa_kl_loss=args_i.medusa_kl_loss,
                                medusa_kl_weight=args_i.medusa_kl_weight,
                                medusa_loss_on_original=args_i.medusa_loss_on_original)
            model = WhisperMedusaModel(config)
        else:
            model = WhisperMedusaModel.from_pretrained(args_i.whisper_model_name)
    else:
        raise NotImplementedError("Invalid model type")

    return model<|MERGE_RESOLUTION|>--- conflicted
+++ resolved
@@ -361,6 +361,7 @@
         selected_tree_indices: torch.Tensor,
         accept_length: torch.Tensor,
         prev_indices: torch.Tensor,
+        use_base_logits: bool = False,
     ):
         if getattr(outputs, 'decoder_attentions', None) is not None:
             prev_and_accept = torch.cat([prev_indices, select_indices], dim=0)
@@ -408,7 +409,10 @@
                 layer_past_key_values_tuple = ()
                 for j in range(2): # loop over attention key and value
                     tree_past = layer_tree_past_key_values[j][:, :, select_indices, :]
-                    tree_past = tree_past[:, :, :accept_length, :]
+                    if use_base_logits:
+                        tree_past = tree_past[:, :, :accept_length+1, :]
+                    else:
+                        tree_past = tree_past[:, :, :accept_length, :]
                     orig_past = layer_orig_past_key_values[j]
                     layer_past_key_values_tuple += (torch.cat([orig_past, tree_past], dim=2),)
                 layer_past_key_values_tuple += (layer_orig_past_key_values[2], layer_orig_past_key_values[3])
@@ -609,11 +613,7 @@
         with torch.inference_mode():
             curr_steps = 0
             while self.whisper_model._has_unfinished_sequences(this_peer_finished, synced_gpus, device=input_ids.device):
-<<<<<<< HEAD
                 curr_steps += 1
-=======
-
->>>>>>> f68ae277
                 # prepare model inputs
                 model_inputs = self.whisper_model.prepare_inputs_for_generation(input_ids, **model_kwargs)
                 # forward pass to get next token
@@ -655,9 +655,12 @@
                 )
 
                 accept_length_list.append(accept_length.item())
+                if accept_length.item() == 0:
+                    use_base_logits = True
+                else:
+                    use_base_logits = False
 
                 # Update the input_ids and logits
-
                 input_ids, next_token_logits, new_token, next_tokens = medusa_utils.update_inference_inputs(
                     self,
                     input_ids,
@@ -672,6 +675,7 @@
                     eos_token_id,
                     pad_token_id,
                     unfinished_sequences,
+                    use_base_logits
                 )
                 # Store scores, attentions and hidden_states when required
                 if return_dict_in_generate:
@@ -694,9 +698,13 @@
                         )
                 if streamer is not None:
                     streamer.put(next_tokens.cpu())
+                if use_base_logits:
+                    len2use = accept_length.item() + 2
+                else:
+                    len2use = accept_length.item() + 1
                 model_kwargs = self._update_model_kwargs_for_medusa_generation(
                     tree_outputs,
-                    accept_length.item()+1,
+                    len2use,
                     model_kwargs,
                     is_encoder_decoder=self.config.is_encoder_decoder,
                 )
@@ -1265,7 +1273,9 @@
             )
         # 1. copy generation config
         if generation_config is None:
-            generation_config = copy.deepcopy(self.generation_config)
+            generation_config = copy.deepcopy(self.whisper_model.generation_config)
+            generation_config = medusa_utils.MedusaGenerationConfig(**generation_config.to_dict())# TODO- load this from medusa config
+            # generation_config = copy.deepcopy(self.generation_config)
         else:
             generation_config = copy.deepcopy(generation_config)
             
