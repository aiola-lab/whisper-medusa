--- conflicted
+++ resolved
@@ -48,14 +48,6 @@
     def _init_dataset_obj(self):
         self.dataset_df = pd.read_csv(self.data_path)
         self.dataset_df.sentence = self.dataset_df.sentence.fillna("")
-<<<<<<< HEAD
-
-        # in case of debug mode, sample only 1000 samples
-        if self.debug_mode and self.split in ["val", "test"]:
-            sample_size = min(self.debug_examples, len(self.dataset_df))
-            self.dataset_df = self.dataset_df.sample(n=sample_size)
-=======
->>>>>>> 4fb39419
         self.dataset = self.dataset_df.to_dict("records")
 
         # check case language is not specified
