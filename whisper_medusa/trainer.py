--- conflicted
+++ resolved
@@ -11,16 +11,14 @@
     get_dataset,
 )
 from whisper_medusa.models import get_model
-<<<<<<< HEAD
-from whisper_medusa.utils.config_and_args import get_training_args
-from whisper_medusa.utils.medusa_trainer_cls import MedusaTrainer
-from whisper_medusa.utils.metrics import compute_metrics
-from whisper_medusa.utils.utils import parse_args, set_logger, set_seed
-=======
-from whisper_medusa.utils import (get_training_args, MedusaTrainer,parse_args, set_logger, set_seed, count_parameters)
->>>>>>> 4fb39419
-
-
+from whisper_medusa.utils import (
+    get_training_args,
+    MedusaTrainer,
+    parse_args,
+    set_logger,
+    set_seed,
+    count_parameters,
+)
 
 
 def _train(args_i, training_args, callbacks=None):
